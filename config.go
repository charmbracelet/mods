package main

import (
	"errors"
	"fmt"
	"os"
	"path/filepath"
	"text/template"
	"time"

	_ "embed"

	"github.com/adrg/xdg"
	"github.com/caarlos0/duration"
	"github.com/caarlos0/env/v9"
	"github.com/charmbracelet/x/exp/strings"
	"github.com/muesli/termenv"
	"github.com/spf13/cobra"
	flag "github.com/spf13/pflag"
	"gopkg.in/yaml.v3"
)

//go:embed config_template.yml
var configTemplate string

const (
	defaultMarkdownFormatText = "Format the response as markdown without enclosing backticks."
	defaultJSONFormatText     = "Format the response as json without enclosing backticks."
)

var help = map[string]string{
<<<<<<< HEAD
	"api":               "OpenAI compatible REST API (openai, localai, anthropic, ...).",
	"apis":              "Aliases and endpoints for OpenAI compatible REST API.",
	"http-proxy":        "HTTP proxy to use for API requests.",
	"model":             "Default model (gpt-3.5-turbo, gpt-4, ggml-gpt4all-j...).",
	"ask-model":         "Ask which model to use with an interactive prompt.",
	"max-input-chars":   "Default character limit on input to model.",
	"format":            "Ask for the response to be formatted as markdown unless otherwise set.",
	"format-text":       "Text to append when using the -f flag.",
	"role":              "System role to use.",
	"roles":             "List of predefined system messages that can be used as roles.",
=======
	"api":               "OpenAI compatible REST API (openai, localai)",
	"apis":              "Aliases and endpoints for OpenAI compatible REST API",
	"http-proxy":        "HTTP proxy to use for API requests",
	"model":             "Default model (gpt-3.5-turbo, gpt-4, ggml-gpt4all-j...)",
	"ask-model":         "Ask which model to use via interactive prompt",
	"max-input-chars":   "Default character limit on input to model",
	"format":            "Ask for the response to be formatted as markdown unless otherwise set",
	"format-text":       "Text to append when using the -f flag",
	"role":              "System role to use",
	"roles":             "List of predefined system messages that can be used as roles",
>>>>>>> 894e61a0
	"list-roles":        "List the roles defined in your configuration file",
	"prompt":            "Include the prompt from the arguments and stdin, truncate stdin to specified number of lines",
	"prompt-args":       "Include the prompt from the arguments in the response",
	"raw":               "Render output as raw text when connected to a TTY",
	"quiet":             "Quiet mode (hide the spinner while loading and stderr messages for success)",
	"help":              "Show help and exit",
	"version":           "Show version and exit",
	"max-retries":       "Maximum number of times to retry API calls",
	"no-limit":          "Turn off the client-side limit on the size of the input into the model",
	"word-wrap":         "Wrap formatted output at specific width (default is 80)",
	"max-tokens":        "Maximum number of tokens in response",
	"temp":              "Temperature (randomness) of results, from 0.0 to 2.0",
	"stop":              "Up to 4 sequences where the API will stop generating further tokens",
	"topp":              "TopP, an alternative to temperature that narrows response, from 0.0 to 1.0",
	"topk":              "TopK, only sample from the top K options for each subsequent token",
	"fanciness":         "Your desired level of fanciness",
	"status-text":       "Text to show while generating",
	"settings":          "Open settings in your $EDITOR",
	"dirs":              "Print the directories in which mods store its data",
	"reset-settings":    "Backup your old settings file and reset everything to the defaults",
	"continue":          "Continue from the last response or a given save title",
	"continue-last":     "Continue from the last response",
	"no-cache":          "Disables caching of the prompt/response",
	"title":             "Saves the current conversation with the given title",
	"list":              "Lists saved conversations",
	"delete":            "Deletes one or more saved conversations with the given titles or IDs",
	"delete-older-than": "Deletes all saved conversations older than the specified duration; valid values are " + strings.EnglishJoin(duration.ValidUnits(), true),
	"show":              "Show a saved conversation with the given title or ID",
	"theme":             "Theme to use in the forms; valid choices are charm, catppuccin, dracula, and base16",
	"show-last":         "Show the last saved conversation",
	"editor":            "Edit the prompt in your $EDITOR; only taken into account if no other args and if STDIN is a TTY",
	"mcp-servers":       "MCP Servers configurations",
	"mcp-disable":       "Disable specific MCP servers",
	"mcp-list":          "List all available MCP servers",
	"mcp-list-tools":    "List all available tools from enabled MCP servers",
}

// Model represents the LLM model used in the API call.
type Model struct {
	Name     string
	API      string
	MaxChars int64    `yaml:"max-input-chars"`
	Aliases  []string `yaml:"aliases"`
	Fallback string   `yaml:"fallback"`
}

// API represents an API endpoint and its models.
type API struct {
	Name      string
	APIKey    string           `yaml:"api-key"`
	APIKeyEnv string           `yaml:"api-key-env"`
	APIKeyCmd string           `yaml:"api-key-cmd"`
	Version   string           `yaml:"version"` // XXX: not used anywhere
	BaseURL   string           `yaml:"base-url"`
	Models    map[string]Model `yaml:"models"`
	User      string           `yaml:"user"`
}

// APIs is a type alias to allow custom YAML decoding.
type APIs []API

// UnmarshalYAML implements sorted API YAML decoding.
func (apis *APIs) UnmarshalYAML(node *yaml.Node) error {
	for i := 0; i < len(node.Content); i += 2 {
		var api API
		if err := node.Content[i+1].Decode(&api); err != nil {
			return fmt.Errorf("error decoding YAML file: %s", err)
		}
		api.Name = node.Content[i].Value
		*apis = append(*apis, api)
	}
	return nil
}

// FormatText is a map[format]formatting_text.
type FormatText map[string]string

// UnmarshalYAML conforms with yaml.Unmarshaler.
func (ft *FormatText) UnmarshalYAML(unmarshal func(interface{}) error) error {
	var text string
	if err := unmarshal(&text); err != nil {
		var formats map[string]string
		if err := unmarshal(&formats); err != nil {
			return err
		}
		*ft = (FormatText)(formats)
		return nil
	}

	*ft = map[string]string{
		"markdown": text,
	}
	return nil
}

// Config holds the main configuration and is mapped to the YAML settings file.
type Config struct {
	API                 string     `yaml:"default-api" env:"API"`
	Model               string     `yaml:"default-model" env:"MODEL"`
	Format              bool       `yaml:"format" env:"FORMAT"`
	FormatText          FormatText `yaml:"format-text"`
	FormatAs            string     `yaml:"format-as" env:"FORMAT_AS"`
	Raw                 bool       `yaml:"raw" env:"RAW"`
	Quiet               bool       `yaml:"quiet" env:"QUIET"`
	MaxTokens           int64      `yaml:"max-tokens" env:"MAX_TOKENS"`
	MaxCompletionTokens int64      `yaml:"max-completion-tokens" env:"MAX_COMPLETION_TOKENS"`
	MaxInputChars       int64      `yaml:"max-input-chars" env:"MAX_INPUT_CHARS"`
	Temperature         float64    `yaml:"temp" env:"TEMP"`
	Stop                []string   `yaml:"stop" env:"STOP"`
	TopP                float64    `yaml:"topp" env:"TOPP"`
	TopK                int64      `yaml:"topk" env:"TOPK"`
	NoLimit             bool       `yaml:"no-limit" env:"NO_LIMIT"`
	CachePath           string     `yaml:"cache-path" env:"CACHE_PATH"`
	NoCache             bool       `yaml:"no-cache" env:"NO_CACHE"`
	IncludePromptArgs   bool       `yaml:"include-prompt-args" env:"INCLUDE_PROMPT_ARGS"`
	IncludePrompt       int        `yaml:"include-prompt" env:"INCLUDE_PROMPT"`
	MaxRetries          int        `yaml:"max-retries" env:"MAX_RETRIES"`
	WordWrap            int        `yaml:"word-wrap" env:"WORD_WRAP"`
	Fanciness           uint       `yaml:"fanciness" env:"FANCINESS"`
	StatusText          string     `yaml:"status-text" env:"STATUS_TEXT"`
	HTTPProxy           string     `yaml:"http-proxy" env:"HTTP_PROXY"`
	APIs                APIs       `yaml:"apis"`
	System              string     `yaml:"system"`
	Role                string     `yaml:"role" env:"ROLE"`
	AskModel            bool
	Roles               map[string][]string
	ShowHelp            bool
	ResetSettings       bool
	Prefix              string
	Version             bool
	Settings            bool
	Dirs                bool
	Theme               string
	SettingsPath        string
	ContinueLast        bool
	Continue            string
	Title               string
	ShowLast            bool
	Show                string
	List                bool
	ListRoles           bool
	Delete              []string
	DeleteOlderThan     time.Duration
	User                string

	MCPServers   map[string]MCPServerConfig `yaml:"mcp-servers"`
	MCPList      bool
	MCPListTools bool
	MCPDisable   []string

	openEditor                                         bool
	cacheReadFromID, cacheWriteToID, cacheWriteToTitle string
}

// MCPServerConfig holds configuration for an MCP server.
type MCPServerConfig struct {
	Command string   `yaml:"command"`
	Env     []string `yaml:"env"`
	Args    []string `yaml:"args"`
}

func ensureConfig() (Config, error) {
	var c Config
	sp, err := xdg.ConfigFile(filepath.Join("mods", "mods.yml"))
	if err != nil {
		return c, modsError{err, "Could not find settings path."}
	}
	c.SettingsPath = sp

	dir := filepath.Dir(sp)
	if dirErr := os.MkdirAll(dir, 0o700); dirErr != nil { //nolint:mnd
		return c, modsError{dirErr, "Could not create cache directory."}
	}

	if dirErr := writeConfigFile(sp); dirErr != nil {
		return c, dirErr
	}
	content, err := os.ReadFile(sp)
	if err != nil {
		return c, modsError{err, "Could not read settings file."}
	}
	if err := yaml.Unmarshal(content, &c); err != nil {
		return c, modsError{err, "Could not parse settings file."}
	}

	if err := env.ParseWithOptions(&c, env.Options{Prefix: "MODS_"}); err != nil {
		return c, modsError{err, "Could not parse environment into settings file."}
	}

	if c.CachePath == "" {
		c.CachePath = filepath.Join(xdg.DataHome, "mods")
	}

	if err := os.MkdirAll(c.CachePath, 0o700); err != nil { //nolint:mnd
		return c, modsError{err, "Could not create cache directory."}
	}

	if c.WordWrap == 0 {
		c.WordWrap = 80
	}

	return c, nil
}

func writeConfigFile(path string) error {
	if _, err := os.Stat(path); errors.Is(err, os.ErrNotExist) {
		return createConfigFile(path)
	} else if err != nil {
		return modsError{err, "Could not stat path."}
	}
	return nil
}

func createConfigFile(path string) error {
	tmpl := template.Must(template.New("config").Parse(configTemplate))

	f, err := os.Create(path)
	if err != nil {
		return modsError{err, "Could not create configuration file."}
	}
	defer func() { _ = f.Close() }()

	m := struct {
		Config Config
		Help   map[string]string
	}{
		Config: defaultConfig(),
		Help:   help,
	}
	if err := tmpl.Execute(f, m); err != nil {
		return modsError{err, "Could not render template."}
	}
	return nil
}

func defaultConfig() Config {
	return Config{
		FormatAs: "markdown",
		FormatText: FormatText{
			"markdown": defaultMarkdownFormatText,
			"json":     defaultJSONFormatText,
		},
	}
}

func useLine() string {
	appName := filepath.Base(os.Args[0])

	if stdoutRenderer().ColorProfile() == termenv.TrueColor {
		appName = makeGradientText(stdoutStyles().AppName, appName)
	}

	return fmt.Sprintf(
		"%s %s",
		appName,
		stdoutStyles().CliArgs.Render("[OPTIONS] [PREFIX TERM]"),
	)
}

func usageFunc(cmd *cobra.Command) error {
	fmt.Printf(
		"Usage:\n  %s\n\n",
		useLine(),
	)
	fmt.Println("Options:")
	cmd.Flags().VisitAll(func(f *flag.Flag) {
		if f.Hidden {
			return
		}
		if f.Shorthand == "" {
			fmt.Printf(
				"  %-44s %s\n",
				stdoutStyles().Flag.Render("--"+f.Name),
				stdoutStyles().FlagDesc.Render(f.Usage),
			)
		} else {
			fmt.Printf(
				"  %s%s %-40s %s\n",
				stdoutStyles().Flag.Render("-"+f.Shorthand),
				stdoutStyles().FlagComma,
				stdoutStyles().Flag.Render("--"+f.Name),
				stdoutStyles().FlagDesc.Render(f.Usage),
			)
		}
	})
	if cmd.HasExample() {
		fmt.Printf(
			"\nExample:\n  %s\n  %s\n",
			stdoutStyles().Comment.Render("# "+cmd.Example),
			cheapHighlighting(stdoutStyles(), examples[cmd.Example]),
		)
	}

	return nil
}<|MERGE_RESOLUTION|>--- conflicted
+++ resolved
@@ -29,7 +29,6 @@
 )
 
 var help = map[string]string{
-<<<<<<< HEAD
 	"api":               "OpenAI compatible REST API (openai, localai, anthropic, ...).",
 	"apis":              "Aliases and endpoints for OpenAI compatible REST API.",
 	"http-proxy":        "HTTP proxy to use for API requests.",
@@ -40,18 +39,6 @@
 	"format-text":       "Text to append when using the -f flag.",
 	"role":              "System role to use.",
 	"roles":             "List of predefined system messages that can be used as roles.",
-=======
-	"api":               "OpenAI compatible REST API (openai, localai)",
-	"apis":              "Aliases and endpoints for OpenAI compatible REST API",
-	"http-proxy":        "HTTP proxy to use for API requests",
-	"model":             "Default model (gpt-3.5-turbo, gpt-4, ggml-gpt4all-j...)",
-	"ask-model":         "Ask which model to use via interactive prompt",
-	"max-input-chars":   "Default character limit on input to model",
-	"format":            "Ask for the response to be formatted as markdown unless otherwise set",
-	"format-text":       "Text to append when using the -f flag",
-	"role":              "System role to use",
-	"roles":             "List of predefined system messages that can be used as roles",
->>>>>>> 894e61a0
 	"list-roles":        "List the roles defined in your configuration file",
 	"prompt":            "Include the prompt from the arguments and stdin, truncate stdin to specified number of lines",
 	"prompt-args":       "Include the prompt from the arguments in the response",
