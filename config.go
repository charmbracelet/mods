package main

import (
	"errors"
	"fmt"
	"os"
	"path/filepath"
	"text/template"
	"time"

	_ "embed"

	"github.com/adrg/xdg"
	"github.com/caarlos0/duration"
	"github.com/caarlos0/env/v9"
	"github.com/charmbracelet/x/exp/strings"
	"github.com/muesli/termenv"
	"github.com/spf13/cobra"
	flag "github.com/spf13/pflag"
	"gopkg.in/yaml.v3"
)

//go:embed config_template.yml
var configTemplate string

const (
	defaultMarkdownFormatText = "Format the response as markdown without enclosing backticks."
	defaultJSONFormatText     = "Format the response as json without enclosing backticks."
)

var help = map[string]string{
<<<<<<< HEAD
	"api":             "OpenAI compatible REST API (openai, localai).",
	"apis":            "Aliases and endpoints for OpenAI compatible REST API.",
	"http-proxy":      "HTTP proxy to use for API requests.",
	"model":           "Default model (gpt-3.5-turbo, gpt-4, ggml-gpt4all-j...).",
	"max-input-chars": "Default character limit on input to model.",
	"format":          "Ask for the response to be formatted as markdown unless otherwise set.",
	"format-text":     "Text to append when using the -f flag.",
	"prompt":          "Include the prompt from the arguments and stdin, truncate stdin to specified number of lines.",
	"prompt-args":     "Include the prompt from the arguments in the response.",
	"raw":             "Render output as raw text when connected to a TTY.",
	"quiet":           "Quiet mode (hide the spinner while loading and stderr messages for success).",
	"help":            "Show help and exit.",
	"version":         "Show version and exit.",
	"max-retries":     "Maximum number of times to retry API calls.",
	"no-limit":        "Turn off the client-side limit on the size of the input into the model.",
	"word-wrap":       "Wrap formatted output at specific width (default is 80)",
	"max-tokens":      "Maximum number of tokens in response.",
	"temp":            "Temperature (randomness) of results, from 0.0 to 2.0.",
	"topp":            "TopP, an alternative to temperature that narrows response, from 0.0 to 1.0.",
	"fanciness":       "Your desired level of fanciness.",
	"status-text":     "Text to show while generating.",
	"settings":        "Open settings in your $EDITOR.",
	"dirs":            "Print the directories in which mods store its data",
	"reset-settings":  "Backup your old settings file and reset everything to the defaults.",
	"continue":        "Continue from the last response or a given save title.",
	"continue-last":   "Continue from the last response.",
	"no-cache":        "Disables caching of the prompt/response.",
	"title":           "Saves the current conversation with the given title.",
	"list":            "Lists saved conversations.",
	"delete":          "Deletes a saved conversation with the given title or ID.",
	"show":            "Show a saved conversation with the given title or ID.",
	"show-last":       "Show a the last saved conversation.",
=======
	"api":               "OpenAI compatible REST API (openai, localai).",
	"apis":              "Aliases and endpoints for OpenAI compatible REST API.",
	"http-proxy":        "HTTP proxy to use for API requests.",
	"model":             "Default model (gpt-3.5-turbo, gpt-4, ggml-gpt4all-j...).",
	"ask-model":         "Ask which model to use with an interactive prompt.",
	"max-input-chars":   "Default character limit on input to model.",
	"format":            "Ask for the response to be formatted as markdown unless otherwise set.",
	"format-text":       "Text to append when using the -f flag.",
	"prompt":            "Include the prompt from the arguments and stdin, truncate stdin to specified number of lines.",
	"prompt-args":       "Include the prompt from the arguments in the response.",
	"raw":               "Render output as raw text when connected to a TTY.",
	"quiet":             "Quiet mode (hide the spinner while loading and stderr messages for success).",
	"help":              "Show help and exit.",
	"version":           "Show version and exit.",
	"max-retries":       "Maximum number of times to retry API calls.",
	"no-limit":          "Turn off the client-side limit on the size of the input into the model.",
	"word-wrap":         "Wrap formatted output at specific width (default is 80)",
	"max-tokens":        "Maximum number of tokens in response.",
	"temp":              "Temperature (randomness) of results, from 0.0 to 2.0.",
	"topp":              "TopP, an alternative to temperature that narrows response, from 0.0 to 1.0.",
	"fanciness":         "Your desired level of fanciness.",
	"status-text":       "Text to show while generating.",
	"settings":          "Open settings in your $EDITOR.",
	"dirs":              "Print the directories in which mods store its data",
	"reset-settings":    "Backup your old settings file and reset everything to the defaults.",
	"continue":          "Continue from the last response or a given save title.",
	"continue-last":     "Continue from the last response.",
	"no-cache":          "Disables caching of the prompt/response.",
	"title":             "Saves the current conversation with the given title.",
	"list":              "Lists saved conversations.",
	"delete":            "Deletes a saved conversation with the given title or ID.",
	"delete-older-than": "Deletes all saved conversations older than the specified duration. Valid units are: " + strings.EnglishJoin(duration.ValidUnits(), true) + ".",
	"show":              "Show a saved conversation with the given title or ID.",
	"show-last":         "Show the last saved conversation.",
>>>>>>> 17f30075
}

// Model represents the LLM model used in the API call.
type Model struct {
	Name     string
	API      string
	MaxChars int      `yaml:"max-input-chars"`
	Aliases  []string `yaml:"aliases"`
	Fallback string   `yaml:"fallback"`
}

// API represents an API endpoint and its models.
type API struct {
	Name      string
	APIKey    string           `yaml:"api-key"`
	APIKeyEnv string           `yaml:"api-key-env"`
	BaseURL   string           `yaml:"base-url"`
	Models    map[string]Model `yaml:"models"`
}

// APIs is a type alias to allow custom YAML decoding.
type APIs []API

// UnmarshalYAML implements sorted API YAML decoding.
func (apis *APIs) UnmarshalYAML(node *yaml.Node) error {
	for i := 0; i < len(node.Content); i += 2 {
		var api API
		if err := node.Content[i+1].Decode(&api); err != nil {
			return fmt.Errorf("error decoding YAML file: %s", err)
		}
		api.Name = node.Content[i].Value
		*apis = append(*apis, api)
	}
	return nil
}

// FormatText is a map[format]formatting_text.
type FormatText map[string]string

// UnmarshalYAML conforms with yaml.Unmarshaler.
func (ft *FormatText) UnmarshalYAML(unmarshal func(interface{}) error) error {
	var text string
	if err := unmarshal(&text); err != nil {
		var formats map[string]string
		if err := unmarshal(&formats); err != nil {
			return err
		}
		*ft = (FormatText)(formats)
		return nil
	}

	*ft = map[string]string{
		"markdown": text,
	}
	return nil
}

// Config holds the main configuration and is mapped to the YAML settings file.
type Config struct {
<<<<<<< HEAD
	Model             string  `yaml:"default-model" env:"MODEL"`
	Format            bool    `yaml:"format" env:"FORMAT"`
	Raw               bool    `yaml:"raw" env:"RAW"`
	Quiet             bool    `yaml:"quiet" env:"QUIET"`
	MaxTokens         int     `yaml:"max-tokens" env:"MAX_TOKENS"`
	MaxInputChars     int     `yaml:"max-input-chars" env:"MAX_INPUT_CHARS"`
	Temperature       float32 `yaml:"temp" env:"TEMP"`
	TopP              float32 `yaml:"topp" env:"TOPP"`
	NoLimit           bool    `yaml:"no-limit" env:"NO_LIMIT"`
	CachePath         string  `yaml:"cache-path" env:"CACHE_PATH"`
	NoCache           bool    `yaml:"no-cache" env:"NO_CACHE"`
	IncludePromptArgs bool    `yaml:"include-prompt-args" env:"INCLUDE_PROMPT_ARGS"`
	IncludePrompt     int     `yaml:"include-prompt" env:"INCLUDE_PROMPT"`
	MaxRetries        int     `yaml:"max-retries" env:"MAX_RETRIES"`
	WordWrap          int     `yaml:"word-wrap" env:"WORD_WRAP"`
	Fanciness         uint    `yaml:"fanciness" env:"FANCINESS"`
	StatusText        string  `yaml:"status-text" env:"STATUS_TEXT"`
	FormatText        string  `yaml:"format-text" env:"FORMAT_TEXT"`
	HTTPProxy         string  `yaml:"http-proxy" env:"HTTP_PROXY"`
	APIs              APIs    `yaml:"apis"`
=======
	Model             string     `yaml:"default-model" env:"MODEL"`
	Format            bool       `yaml:"format" env:"FORMAT"`
	Raw               bool       `yaml:"raw" env:"RAW"`
	Quiet             bool       `yaml:"quiet" env:"QUIET"`
	MaxTokens         int        `yaml:"max-tokens" env:"MAX_TOKENS"`
	MaxInputChars     int        `yaml:"max-input-chars" env:"MAX_INPUT_CHARS"`
	Temperature       float32    `yaml:"temp" env:"TEMP"`
	TopP              float32    `yaml:"topp" env:"TOPP"`
	NoLimit           bool       `yaml:"no-limit" env:"NO_LIMIT"`
	CachePath         string     `yaml:"cache-path" env:"CACHE_PATH"`
	NoCache           bool       `yaml:"no-cache" env:"NO_CACHE"`
	IncludePromptArgs bool       `yaml:"include-prompt-args" env:"INCLUDE_PROMPT_ARGS"`
	IncludePrompt     int        `yaml:"include-prompt" env:"INCLUDE_PROMPT"`
	MaxRetries        int        `yaml:"max-retries" env:"MAX_RETRIES"`
	WordWrap          int        `yaml:"word-wrap" env:"WORD_WRAP"`
	Fanciness         uint       `yaml:"fanciness" env:"FANCINESS"`
	StatusText        string     `yaml:"status-text" env:"STATUS_TEXT"`
	FormatText        FormatText `yaml:"format-text" env:"FORMAT_TEXT"`
	HTTPProxy         string     `yaml:"http-proxy" env:"HTTP_PROXY"`
	APIs              APIs       `yaml:"apis"`
	AskModel          bool
	FormatAs          string
>>>>>>> 17f30075
	API               string
	Models            map[string]Model
	ShowHelp          bool
	ResetSettings     bool
	Prefix            string
	Version           bool
	Settings          bool
	Dirs              bool
	SettingsPath      string
	ContinueLast      bool
	Continue          string
	Title             string
	ShowLast          bool
	Show              string
	List              bool
	Delete            string
	DeleteOlderThan   time.Duration

	cacheReadFromID, cacheWriteToID, cacheWriteToTitle string
}

func ensureConfig() (Config, error) {
	var c Config
	sp, err := xdg.ConfigFile(filepath.Join("mods", "mods.yml"))
	if err != nil {
		return c, modsError{err, "Could not find settings path."}
	}
	c.SettingsPath = sp

	dir := filepath.Dir(sp)
	if dirErr := os.MkdirAll(dir, 0o700); dirErr != nil { //nolint:gomnd
		return c, modsError{dirErr, "Could not create cache directory."}
	}

	if dirErr := writeConfigFile(sp); dirErr != nil {
		return c, dirErr
	}
	content, err := os.ReadFile(sp)
	if err != nil {
		return c, modsError{err, "Could not read settings file."}
	}
	if err := yaml.Unmarshal(content, &c); err != nil {
		return c, modsError{err, "Could not parse settings file."}
	}
	ms := make(map[string]Model)
	for _, api := range c.APIs {
		for mk, mv := range api.Models {
			mv.Name = mk
			mv.API = api.Name
			// only set the model key and aliases if they haven't already been used
			_, ok := ms[mk]
			if !ok {
				ms[mk] = mv
			}
			for _, a := range mv.Aliases {
				_, ok := ms[a]
				if !ok {
					ms[a] = mv
				}
			}
		}
	}
	c.Models = ms

	if err := env.ParseWithOptions(&c, env.Options{Prefix: "MODS_"}); err != nil {
		return c, modsError{err, "Could not parse environment into settings file."}
	}

	if c.CachePath == "" {
		c.CachePath = filepath.Join(xdg.DataHome, "mods", "conversations")
	}

	if err := os.MkdirAll(c.CachePath, 0o700); err != nil { //nolint:gomnd
		return c, modsError{err, "Could not create cache directory."}
	}

	if c.WordWrap == 0 {
		c.WordWrap = 80
	}

	return c, nil
}

func writeConfigFile(path string) error {
	if _, err := os.Stat(path); errors.Is(err, os.ErrNotExist) {
		return createConfigFile(path)
	} else if err != nil {
		return modsError{err, "Could not stat path."}
	}
	return nil
}

func createConfigFile(path string) error {
	tmpl := template.Must(template.New("config").Parse(configTemplate))

	f, err := os.Create(path)
	if err != nil {
		return modsError{err, "Could not create configuration file."}
	}
	defer func() { _ = f.Close() }()

	m := struct {
		Config Config
		Help   map[string]string
	}{
		Config: defaultConfig(),
		Help:   help,
	}
	if err := tmpl.Execute(f, m); err != nil {
		return modsError{err, "Could not render template."}
	}
	return nil
}

func defaultConfig() Config {
	return Config{
		FormatAs: "markdown",
		FormatText: FormatText{
			"markdown": defaultMarkdownFormatText,
			"json":     defaultJSONFormatText,
		},
	}
}

func useLine() string {
	appName := filepath.Base(os.Args[0])

	if stdoutRenderer().ColorProfile() == termenv.TrueColor {
		appName = makeGradientText(stdoutStyles().AppName, appName)
	}

	return fmt.Sprintf(
		"%s %s",
		appName,
		stdoutStyles().CliArgs.Render("[OPTIONS] [PREFIX TERM]"),
	)
}

func usageFunc(cmd *cobra.Command) error {
	fmt.Printf("GPT on the command line. Built for pipelines.\n\n")
	fmt.Printf(
		"Usage:\n  %s\n\n",
		useLine(),
	)
	fmt.Println("Options:")
	cmd.Flags().VisitAll(func(f *flag.Flag) {
		if f.Shorthand == "" {
			fmt.Printf(
				"  %-44s %s\n",
				stdoutStyles().Flag.Render("--"+f.Name),
				stdoutStyles().FlagDesc.Render(f.Usage),
			)
		} else {
			fmt.Printf(
				"  %s%s %-40s %s\n",
				stdoutStyles().Flag.Render("-"+f.Shorthand),
				stdoutStyles().FlagComma,
				stdoutStyles().Flag.Render("--"+f.Name),
				stdoutStyles().FlagDesc.Render(f.Usage),
			)
		}
	})
	desc, example := randomExample()
	fmt.Printf(
		"\nExample:\n  %s\n  %s\n",
		stdoutStyles().Comment.Render("# "+desc),
		cheapHighlighting(stdoutStyles(), example),
	)

	return nil
}<|MERGE_RESOLUTION|>--- conflicted
+++ resolved
@@ -29,40 +29,6 @@
 )
 
 var help = map[string]string{
-<<<<<<< HEAD
-	"api":             "OpenAI compatible REST API (openai, localai).",
-	"apis":            "Aliases and endpoints for OpenAI compatible REST API.",
-	"http-proxy":      "HTTP proxy to use for API requests.",
-	"model":           "Default model (gpt-3.5-turbo, gpt-4, ggml-gpt4all-j...).",
-	"max-input-chars": "Default character limit on input to model.",
-	"format":          "Ask for the response to be formatted as markdown unless otherwise set.",
-	"format-text":     "Text to append when using the -f flag.",
-	"prompt":          "Include the prompt from the arguments and stdin, truncate stdin to specified number of lines.",
-	"prompt-args":     "Include the prompt from the arguments in the response.",
-	"raw":             "Render output as raw text when connected to a TTY.",
-	"quiet":           "Quiet mode (hide the spinner while loading and stderr messages for success).",
-	"help":            "Show help and exit.",
-	"version":         "Show version and exit.",
-	"max-retries":     "Maximum number of times to retry API calls.",
-	"no-limit":        "Turn off the client-side limit on the size of the input into the model.",
-	"word-wrap":       "Wrap formatted output at specific width (default is 80)",
-	"max-tokens":      "Maximum number of tokens in response.",
-	"temp":            "Temperature (randomness) of results, from 0.0 to 2.0.",
-	"topp":            "TopP, an alternative to temperature that narrows response, from 0.0 to 1.0.",
-	"fanciness":       "Your desired level of fanciness.",
-	"status-text":     "Text to show while generating.",
-	"settings":        "Open settings in your $EDITOR.",
-	"dirs":            "Print the directories in which mods store its data",
-	"reset-settings":  "Backup your old settings file and reset everything to the defaults.",
-	"continue":        "Continue from the last response or a given save title.",
-	"continue-last":   "Continue from the last response.",
-	"no-cache":        "Disables caching of the prompt/response.",
-	"title":           "Saves the current conversation with the given title.",
-	"list":            "Lists saved conversations.",
-	"delete":          "Deletes a saved conversation with the given title or ID.",
-	"show":            "Show a saved conversation with the given title or ID.",
-	"show-last":       "Show a the last saved conversation.",
-=======
 	"api":               "OpenAI compatible REST API (openai, localai).",
 	"apis":              "Aliases and endpoints for OpenAI compatible REST API.",
 	"http-proxy":        "HTTP proxy to use for API requests.",
@@ -97,7 +63,6 @@
 	"delete-older-than": "Deletes all saved conversations older than the specified duration. Valid units are: " + strings.EnglishJoin(duration.ValidUnits(), true) + ".",
 	"show":              "Show a saved conversation with the given title or ID.",
 	"show-last":         "Show the last saved conversation.",
->>>>>>> 17f30075
 }
 
 // Model represents the LLM model used in the API call.
@@ -157,28 +122,6 @@
 
 // Config holds the main configuration and is mapped to the YAML settings file.
 type Config struct {
-<<<<<<< HEAD
-	Model             string  `yaml:"default-model" env:"MODEL"`
-	Format            bool    `yaml:"format" env:"FORMAT"`
-	Raw               bool    `yaml:"raw" env:"RAW"`
-	Quiet             bool    `yaml:"quiet" env:"QUIET"`
-	MaxTokens         int     `yaml:"max-tokens" env:"MAX_TOKENS"`
-	MaxInputChars     int     `yaml:"max-input-chars" env:"MAX_INPUT_CHARS"`
-	Temperature       float32 `yaml:"temp" env:"TEMP"`
-	TopP              float32 `yaml:"topp" env:"TOPP"`
-	NoLimit           bool    `yaml:"no-limit" env:"NO_LIMIT"`
-	CachePath         string  `yaml:"cache-path" env:"CACHE_PATH"`
-	NoCache           bool    `yaml:"no-cache" env:"NO_CACHE"`
-	IncludePromptArgs bool    `yaml:"include-prompt-args" env:"INCLUDE_PROMPT_ARGS"`
-	IncludePrompt     int     `yaml:"include-prompt" env:"INCLUDE_PROMPT"`
-	MaxRetries        int     `yaml:"max-retries" env:"MAX_RETRIES"`
-	WordWrap          int     `yaml:"word-wrap" env:"WORD_WRAP"`
-	Fanciness         uint    `yaml:"fanciness" env:"FANCINESS"`
-	StatusText        string  `yaml:"status-text" env:"STATUS_TEXT"`
-	FormatText        string  `yaml:"format-text" env:"FORMAT_TEXT"`
-	HTTPProxy         string  `yaml:"http-proxy" env:"HTTP_PROXY"`
-	APIs              APIs    `yaml:"apis"`
-=======
 	Model             string     `yaml:"default-model" env:"MODEL"`
 	Format            bool       `yaml:"format" env:"FORMAT"`
 	Raw               bool       `yaml:"raw" env:"RAW"`
@@ -201,7 +144,6 @@
 	APIs              APIs       `yaml:"apis"`
 	AskModel          bool
 	FormatAs          string
->>>>>>> 17f30075
 	API               string
 	Models            map[string]Model
 	ShowHelp          bool
