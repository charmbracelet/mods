--- conflicted
+++ resolved
@@ -4,12 +4,8 @@
 	"crypto/rand"
 	"crypto/sha1" //nolint:gosec
 	"encoding/gob"
-<<<<<<< HEAD
+	"errors"
 	"fmt"
-=======
-	"errors"
-	"io"
->>>>>>> b0524256
 	"os"
 	"path/filepath"
 	"regexp"
