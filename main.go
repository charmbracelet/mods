--- conflicted
+++ resolved
@@ -725,7 +725,6 @@
 			opts[api.Name] = append(opts[api.Name], huh.NewOption(model, model))
 		}
 	}
-<<<<<<< HEAD
 
 	return huh.NewForm(
 		huh.NewGroup(
@@ -755,11 +754,6 @@
 				Value(&config.Prefix),
 		),
 	)
-=======
-	return huh.NewSelect[string]().
-		Title("Choose a model:").
-		Options(opts...).
-		Value(&config.Model)
 }
 
 func isManCmd(args []string) bool {
@@ -802,5 +796,4 @@
 		return ok
 	}
 	return false
->>>>>>> 14fd43cd
 }