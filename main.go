// Package main provides the mods CLI.
package main

import (
	"context"
	"errors"
	"fmt"
	"io"
	"os"
	"path/filepath"
	"runtime/debug"
	"runtime/pprof"
	"slices"
	"strings"
	"time"

	"github.com/atotto/clipboard"
	timeago "github.com/caarlos0/timea.go"
	tea "github.com/charmbracelet/bubbletea"
	glamour "github.com/charmbracelet/glamour/styles"
	"github.com/charmbracelet/huh"
	"github.com/charmbracelet/mods/internal/cache"
	"github.com/charmbracelet/x/editor"
	mcobra "github.com/muesli/mango-cobra"
	"github.com/muesli/roff"
	"github.com/muesli/termenv"
	"github.com/spf13/cobra"
)

// Build vars.
var (
	//nolint: gochecknoglobals
	Version   = ""
	CommitSHA = ""
)

func buildVersion() {
	if len(CommitSHA) >= sha1short {
		vt := rootCmd.VersionTemplate()
		rootCmd.SetVersionTemplate(vt[:len(vt)-1] + " (" + CommitSHA[0:7] + ")\n")
	}
	if Version == "" {
		if info, ok := debug.ReadBuildInfo(); ok && info.Main.Sum != "" {
			Version = info.Main.Version
		} else {
			Version = "unknown (built from source)"
		}
	}
	rootCmd.Version = Version
}

func init() {
	// XXX: unset error styles in Glamour dark and light styles.
	// On the glamour side, we should probably add constructors for generating
	// default styles so they can be essentially copied and altered without
	// mutating the definitions in Glamour itself (or relying on any deep
	// copying).
	glamour.DarkStyleConfig.CodeBlock.Chroma.Error.BackgroundColor = new(string)
	glamour.LightStyleConfig.CodeBlock.Chroma.Error.BackgroundColor = new(string)

	buildVersion()
	rootCmd.SetUsageFunc(usageFunc)
	rootCmd.SetFlagErrorFunc(func(_ *cobra.Command, err error) error {
		return newFlagParseError(err)
	})

	rootCmd.CompletionOptions.HiddenDefaultCmd = true
	rootCmd.SetHelpCommand(&cobra.Command{Hidden: true})
}

var (
	config = defaultConfig()
	db     *convoDB

	rootCmd = &cobra.Command{
		Use:           "mods",
		Short:         "GPT on the command line. Built for pipelines.",
		SilenceUsage:  true,
		SilenceErrors: true,
		Example:       randomExample(),
		RunE: func(cmd *cobra.Command, args []string) error {
			config.Prefix = removeWhitespace(strings.Join(args, " "))

			opts := []tea.ProgramOption{}

			if !isInputTTY() || config.Raw {
				opts = append(opts, tea.WithInput(nil))
			}
			if isOutputTTY() && !config.Raw {
				opts = append(opts, tea.WithOutput(os.Stderr))
			} else {
				opts = append(opts, tea.WithoutRenderer())
			}
			if os.Getenv("VIMRUNTIME") != "" {
				config.Quiet = true
			}

			if isNoArgs() && isInputTTY() && config.openEditor {
				prompt, err := prefixFromEditor()
				if err != nil {
					return err
				}
				config.Prefix = prompt
			}

			if (isNoArgs() || config.AskModel) && isInputTTY() {
				if err := askInfo(); err != nil && err == huh.ErrUserAborted {
					return modsError{
						err:    err,
						reason: "User canceled.",
					}
				} else if err != nil {
					return modsError{
						err:    err,
						reason: "Prompt failed.",
					}
				}
			}

			cache, err := cache.NewConversations(config.CachePath)
			if err != nil {
				return modsError{err, "Couldn't start Bubble Tea program."}
			}
			mods := newMods(stderrRenderer(), &config, db, cache)
			p := tea.NewProgram(mods, opts...)
			m, err := p.Run()
			if err != nil {
				return modsError{err, "Couldn't start Bubble Tea program."}
			}

			mods = m.(*Mods)
			if mods.Error != nil {
				return *mods.Error
			}

			if config.Dirs {
				if len(args) > 0 {
					switch args[0] {
					case "config":
						fmt.Println(filepath.Dir(config.SettingsPath))
						return nil
					case "cache":
						fmt.Println(filepath.Dir(config.CachePath))
						return nil
					}
				}
				fmt.Printf("Configuration: %s\n", filepath.Dir(config.SettingsPath))
				//nolint:mnd
				fmt.Printf("%*sCache: %s\n", 8, " ", filepath.Dir(config.CachePath))
				return nil
			}

			if config.Settings {
				c, err := editor.Cmd("mods", config.SettingsPath)
				if err != nil {
					return modsError{
						err:    err,
						reason: "Could not edit your settings file.",
					}
				}
				c.Stdin = os.Stdin
				c.Stdout = os.Stdout
				c.Stderr = os.Stderr
				if err := c.Run(); err != nil {
					return modsError{err, fmt.Sprintf(
						"Missing %s.",
						stderrStyles().InlineCode.Render("$EDITOR"),
					)}
				}

				if !config.Quiet {
					fmt.Fprintln(os.Stderr, "Wrote config file to:", config.SettingsPath)
				}
				return nil
			}

			if config.ResetSettings {
				return resetSettings()
			}

			if mods.Input == "" && isNoArgs() {
				return modsError{
					reason: "You haven't provided any prompt input.",
					err: newUserErrorf(
						"You can give your prompt as arguments and/or pipe it from STDIN.\nExample: %s",
						stdoutStyles().InlineCode.Render("mods [prompt]"),
					),
				}
			}

			if config.ShowHelp {
				return cmd.Usage()
			}

			if config.ListRoles {
				listRoles()
				return nil
			}
			if config.List {
				return listConversations(config.Raw)
			}

			if config.MCPList {
				mcpList()
				return nil
			}

			if config.MCPListTools {
				ctx, cancel := context.WithTimeout(cmd.Context(), time.Minute)
				defer cancel()
				return mcpListTools(ctx)
			}

			if len(config.Delete) > 0 {
				return deleteConversations()
			}

			if config.DeleteOlderThan > 0 {
				return deleteConversationOlderThan()
			}

			// raw mode already prints the output, no need to print it again
			if isOutputTTY() && !config.Raw {
				switch {
				case mods.glamOutput != "":
					fmt.Print(mods.glamOutput)
				case mods.Output != "":
					fmt.Print(mods.Output)
				}
			}

			if config.Show != "" || config.ShowLast {
				return nil
			}

			if config.cacheWriteToID != "" {
				return saveConversation(mods)
			}

			return nil
		},
	}
)

var memprofile bool

func initFlags() {
	flags := rootCmd.Flags()
	flags.StringVarP(&config.Model, "model", "m", config.Model, stdoutStyles().FlagDesc.Render(help["model"]))
	flags.BoolVarP(&config.AskModel, "ask-model", "M", config.AskModel, stdoutStyles().FlagDesc.Render(help["ask-model"]))
	flags.StringVarP(&config.API, "api", "a", config.API, stdoutStyles().FlagDesc.Render(help["api"]))
	flags.StringVarP(&config.HTTPProxy, "http-proxy", "x", config.HTTPProxy, stdoutStyles().FlagDesc.Render(help["http-proxy"]))
	flags.BoolVarP(&config.Format, "format", "f", config.Format, stdoutStyles().FlagDesc.Render(help["format"]))
	flags.StringVar(&config.FormatAs, "format-as", config.FormatAs, stdoutStyles().FlagDesc.Render(help["format-as"]))
	flags.BoolVarP(&config.Raw, "raw", "r", config.Raw, stdoutStyles().FlagDesc.Render(help["raw"]))
	flags.IntVarP(&config.IncludePrompt, "prompt", "P", config.IncludePrompt, stdoutStyles().FlagDesc.Render(help["prompt"]))
	flags.BoolVarP(&config.IncludePromptArgs, "prompt-args", "p", config.IncludePromptArgs, stdoutStyles().FlagDesc.Render(help["prompt-args"]))
	flags.StringVarP(&config.Continue, "continue", "c", "", stdoutStyles().FlagDesc.Render(help["continue"]))
	flags.BoolVarP(&config.ContinueLast, "continue-last", "C", false, stdoutStyles().FlagDesc.Render(help["continue-last"]))
	flags.BoolVarP(&config.List, "list", "l", config.List, stdoutStyles().FlagDesc.Render(help["list"]))
	flags.StringVarP(&config.Title, "title", "t", config.Title, stdoutStyles().FlagDesc.Render(help["title"]))
	flags.StringArrayVarP(&config.Delete, "delete", "d", config.Delete, stdoutStyles().FlagDesc.Render(help["delete"]))
	flags.Var(newDurationFlag(config.DeleteOlderThan, &config.DeleteOlderThan), "delete-older-than", stdoutStyles().FlagDesc.Render(help["delete-older-than"]))
	flags.StringVarP(&config.Show, "show", "s", config.Show, stdoutStyles().FlagDesc.Render(help["show"]))
	flags.BoolVarP(&config.ShowLast, "show-last", "S", false, stdoutStyles().FlagDesc.Render(help["show-last"]))
	flags.BoolVarP(&config.Quiet, "quiet", "q", config.Quiet, stdoutStyles().FlagDesc.Render(help["quiet"]))
	flags.BoolVarP(&config.ShowHelp, "help", "h", false, stdoutStyles().FlagDesc.Render(help["help"]))
	flags.BoolVarP(&config.Version, "version", "v", false, stdoutStyles().FlagDesc.Render(help["version"]))
	flags.IntVar(&config.MaxRetries, "max-retries", config.MaxRetries, stdoutStyles().FlagDesc.Render(help["max-retries"]))
	flags.BoolVar(&config.NoLimit, "no-limit", config.NoLimit, stdoutStyles().FlagDesc.Render(help["no-limit"]))
	flags.Int64Var(&config.MaxTokens, "max-tokens", config.MaxTokens, stdoutStyles().FlagDesc.Render(help["max-tokens"]))
	flags.IntVar(&config.WordWrap, "word-wrap", config.WordWrap, stdoutStyles().FlagDesc.Render(help["word-wrap"]))
	flags.Float64Var(&config.Temperature, "temp", config.Temperature, stdoutStyles().FlagDesc.Render(help["temp"]))
	flags.StringArrayVar(&config.Stop, "stop", config.Stop, stdoutStyles().FlagDesc.Render(help["stop"]))
	flags.Float64Var(&config.TopP, "topp", config.TopP, stdoutStyles().FlagDesc.Render(help["topp"]))
	flags.Int64Var(&config.TopK, "topk", config.TopK, stdoutStyles().FlagDesc.Render(help["topk"]))
	flags.UintVar(&config.Fanciness, "fanciness", config.Fanciness, stdoutStyles().FlagDesc.Render(help["fanciness"]))
	flags.StringVar(&config.StatusText, "status-text", config.StatusText, stdoutStyles().FlagDesc.Render(help["status-text"]))
	flags.BoolVar(&config.NoCache, "no-cache", config.NoCache, stdoutStyles().FlagDesc.Render(help["no-cache"]))
	flags.BoolVar(&config.ResetSettings, "reset-settings", config.ResetSettings, stdoutStyles().FlagDesc.Render(help["reset-settings"]))
	flags.BoolVar(&config.Settings, "settings", false, stdoutStyles().FlagDesc.Render(help["settings"]))
	flags.BoolVar(&config.Dirs, "dirs", false, stdoutStyles().FlagDesc.Render(help["dirs"]))
	flags.StringVarP(&config.Role, "role", "R", config.Role, stdoutStyles().FlagDesc.Render(help["role"]))
	flags.BoolVar(&config.ListRoles, "list-roles", config.ListRoles, stdoutStyles().FlagDesc.Render(help["list-roles"]))
	flags.StringVar(&config.Theme, "theme", "charm", stdoutStyles().FlagDesc.Render(help["theme"]))
	flags.BoolVarP(&config.openEditor, "editor", "e", false, stdoutStyles().FlagDesc.Render(help["editor"]))
	flags.BoolVar(&config.MCPList, "mcp-list", false, stdoutStyles().FlagDesc.Render(help["mcp-list"]))
	flags.BoolVar(&config.MCPListTools, "mcp-list-tools", false, stdoutStyles().FlagDesc.Render(help["mcp-list-tools"]))
	flags.StringArrayVar(&config.MCPDisable, "mcp-disable", nil, stdoutStyles().FlagDesc.Render(help["mcp-disable"]))
	flags.Lookup("prompt").NoOptDefVal = "-1"
	flags.SortFlags = false

	flags.BoolVar(&memprofile, "memprofile", false, "Write memory profiles to CWD")
	_ = flags.MarkHidden("memprofile")

	for _, name := range []string{"show", "delete", "continue"} {
		_ = rootCmd.RegisterFlagCompletionFunc(name, func(_ *cobra.Command, _ []string, toComplete string) ([]string, cobra.ShellCompDirective) {
			results, _ := db.Completions(toComplete)
			return results, cobra.ShellCompDirectiveDefault
		})
	}
	_ = rootCmd.RegisterFlagCompletionFunc("role", func(_ *cobra.Command, _ []string, toComplete string) ([]string, cobra.ShellCompDirective) {
		return roleNames(toComplete), cobra.ShellCompDirectiveDefault
	})

	if config.FormatText == nil {
		config.FormatText = defaultConfig().FormatText
	}

	if config.Format && config.FormatAs == "" {
		config.FormatAs = "markdown"
	}

	if config.Format && config.FormatAs != "" && config.FormatText[config.FormatAs] == "" {
		config.FormatText[config.FormatAs] = defaultConfig().FormatText[config.FormatAs]
	}

	rootCmd.MarkFlagsMutuallyExclusive(
		"settings",
		"show",
		"show-last",
		"delete",
		"delete-older-than",
		"list",
		"continue",
		"continue-last",
		"reset-settings",
		"mcp-list",
		"mcp-list-tools",
	)
}

func main() {
	defer maybeWriteMemProfile()
	var err error
	config, err = ensureConfig()
	if err != nil {
		handleError(modsError{err, "Could not load your configuration file."})
		// if user is editing the settings, only print out the error, but do
		// not exit.
		if !slices.Contains(os.Args, "--settings") {
			os.Exit(1)
		}
	}

	// XXX: this must come after creating the config.
	initFlags()

	if !isCompletionCmd(os.Args) && !isManCmd(os.Args) {
		db, err = openDB(filepath.Join(config.CachePath, "conversations", "mods.db"))
		if err != nil {
			handleError(modsError{err, "Could not open database."})
			os.Exit(1)
		}
		defer db.Close() //nolint:errcheck
	}

	if isCompletionCmd(os.Args) {
		// XXX: since mods doesn't have any sub-commands, Cobra won't create
		// the default `completion` command. Forcefully create the completion
		// related sub-commands by adding a fake command when completions are
		// being used.
		rootCmd.AddCommand(&cobra.Command{
			Use:    "____fake_command_to_enable_completions",
			Hidden: true,
		})
		rootCmd.InitDefaultCompletionCmd()
	}

	if isManCmd(os.Args) {
		rootCmd.AddCommand(&cobra.Command{
			Use:                   "man",
			Short:                 "Generates manpages",
			SilenceUsage:          true,
			DisableFlagsInUseLine: true,
			Hidden:                true,
			Args:                  cobra.NoArgs,
			RunE: func(*cobra.Command, []string) error {
				manPage, err := mcobra.NewManPage(1, rootCmd)
				if err != nil {
					//nolint:wrapcheck
					return err
				}
				_, err = fmt.Fprint(os.Stdout, manPage.Build(roff.NewDocument()))
				//nolint:wrapcheck
				return err
			},
		})
	}

	if err := rootCmd.Execute(); err != nil {
		handleError(err)
		_ = db.Close()
		os.Exit(1)
	}
}

func maybeWriteMemProfile() {
	if !memprofile {
		return
	}

	closers := []func() error{db.Close}
	defer func() {
		for _, cl := range closers {
			_ = cl()
		}
	}()

	handle := func(err error) {
		fmt.Println(err)
		for _, cl := range closers {
			_ = cl()
		}
		os.Exit(1)
	}

	heap, err := os.Create("mods_heap.profile")
	if err != nil {
		handle(err)
	}
	closers = append(closers, heap.Close)
	allocs, err := os.Create("mods_allocs.profile")
	if err != nil {
		handle(err)
	}
	closers = append(closers, allocs.Close)

	if err := pprof.Lookup("heap").WriteTo(heap, 0); err != nil {
		handle(err)
	}
	if err := pprof.Lookup("allocs").WriteTo(allocs, 0); err != nil {
		handle(err)
	}
}

func handleError(err error) {
	maybeWriteMemProfile()
	// exhaust stdin
	if !isInputTTY() {
		_, _ = io.ReadAll(os.Stdin)
	}

	format := "\n%s\n\n"

	var args []interface{}
	var ferr flagParseError
	var merr modsError
	if errors.As(err, &ferr) {
		format += "%s\n\n"
		args = []interface{}{
			fmt.Sprintf(
				"Check out %s %s",
				stderrStyles().InlineCode.Render("mods -h"),
				stderrStyles().Comment.Render("for help."),
			),
			fmt.Sprintf(
				ferr.ReasonFormat(),
				stderrStyles().InlineCode.Render(ferr.Flag()),
			),
		}
	} else if errors.As(err, &merr) {
		args = []interface{}{
			stderrStyles().ErrPadding.Render(stderrStyles().ErrorHeader.String(), merr.reason),
		}

		// Skip the error details if the user simply canceled out of huh.
		if merr.err != huh.ErrUserAborted {
			format += "%s\n\n"
			args = append(args, stderrStyles().ErrPadding.Render(stderrStyles().ErrorDetails.Render(err.Error())))
		}
	} else {
		args = []interface{}{
			stderrStyles().ErrPadding.Render(stderrStyles().ErrorDetails.Render(err.Error())),
		}
	}

	fmt.Fprintf(os.Stderr, format, args...)
}

func resetSettings() error {
	_, err := os.Stat(config.SettingsPath)
	if err != nil {
		return modsError{err, "Couldn't read config file."}
	}
	inputFile, err := os.Open(config.SettingsPath)
	if err != nil {
		return modsError{err, "Couldn't open config file."}
	}
	defer inputFile.Close() //nolint:errcheck
	outputFile, err := os.Create(config.SettingsPath + ".bak")
	if err != nil {
		return modsError{err, "Couldn't backup config file."}
	}
	defer outputFile.Close() //nolint:errcheck
	_, err = io.Copy(outputFile, inputFile)
	if err != nil {
		return modsError{err, "Couldn't write config file."}
	}
	// The copy was successful, so now delete the original file
	err = os.Remove(config.SettingsPath)
	if err != nil {
		return modsError{err, "Couldn't remove config file."}
	}
	err = writeConfigFile(config.SettingsPath)
	if err != nil {
		return modsError{err, "Couldn't write new config file."}
	}
	if !config.Quiet {
		fmt.Fprintln(os.Stderr, "\nSettings restored to defaults!")
		fmt.Fprintf(os.Stderr,
			"\n  %s %s\n\n",
			stderrStyles().Comment.Render("Your old settings have been saved to:"),
			stderrStyles().Link.Render(config.SettingsPath+".bak"),
		)
	}
	return nil
}

func deleteConversationOlderThan() error {
	conversations, err := db.ListOlderThan(config.DeleteOlderThan)
	if err != nil {
		return modsError{err, "Couldn't find conversation to delete."}
	}

	if len(conversations) == 0 {
		if !config.Quiet {
			fmt.Fprintln(os.Stderr, "No conversations found.")
			return nil
		}
		return nil
	}

	if !config.Quiet {
		printList(conversations)

		if !isOutputTTY() || !isInputTTY() {
			fmt.Fprintln(os.Stderr)
			return newUserErrorf(
				"To delete the conversations above, run: %s",
				strings.Join(append(os.Args, "--quiet"), " "),
			)
		}
		var confirm bool
		if err := huh.Run(
			huh.NewConfirm().
				Title(fmt.Sprintf("Delete conversations older than %s?", config.DeleteOlderThan)).
				Description(fmt.Sprintf("This will delete all the %d conversations listed above.", len(conversations))).
				Value(&confirm),
		); err != nil {
			return modsError{err, "Couldn't delete old conversations."}
		}
		if !confirm {
			return newUserErrorf("Aborted by user")
		}
	}

	cache, err := cache.NewConversations(config.CachePath)
	if err != nil {
		return modsError{err, "Couldn't delete conversation."}
	}
	for _, c := range conversations {
		if err := db.Delete(c.ID); err != nil {
			return modsError{err, "Couldn't delete conversation."}
		}

		if err := cache.Delete(c.ID); err != nil {
			return modsError{err, "Couldn't delete conversation."}
		}

		if !config.Quiet {
			fmt.Fprintln(os.Stderr, "Conversation deleted:", c.ID[:sha1minLen])
		}
	}

	return nil
}

func deleteConversations() error {
	for _, del := range config.Delete {
		convo, err := db.Find(del)
		if err != nil {
			return modsError{err, "Couldn't find conversation to delete."}
		}
		if err := deleteConversation(convo); err != nil {
			return err
		}
	}
	return nil
}

func deleteConversation(convo *Conversation) error {
	if err := db.Delete(convo.ID); err != nil {
		return modsError{err, "Couldn't delete conversation."}
	}

	cache, err := cache.NewConversations(config.CachePath)
	if err != nil {
		return modsError{err, "Couldn't delete conversation."}
	}
	if err := cache.Delete(convo.ID); err != nil {
		return modsError{err, "Couldn't delete conversation."}
	}

	if !config.Quiet {
		fmt.Fprintln(os.Stderr, "Conversation deleted:", convo.ID[:sha1minLen])
	}
	return nil
}

func listConversations(raw bool) error {
	conversations, err := db.List()
	if err != nil {
		return modsError{err, "Couldn't list saves."}
	}

	if len(conversations) == 0 {
		fmt.Fprintln(os.Stderr, "No conversations found.")
		return nil
	}

	if isInputTTY() && isOutputTTY() && !raw {
		selectFromList(conversations)
		return nil
	}
	printList(conversations)
	return nil
}

func roleNames(prefix string) []string {
	roles := make([]string, 0, len(config.Roles))
	for role := range config.Roles {
		if prefix != "" && !strings.HasPrefix(role, prefix) {
			continue
		}
		roles = append(roles, role)
	}
	slices.Sort(roles)
	return roles
}

func listRoles() {
	for _, role := range roleNames("") {
		s := role
		if role == config.Role {
			s = role + stdoutStyles().Timeago.Render(" (default)")
		}
		fmt.Println(s)
	}
}

func makeOptions(conversations []Conversation) []huh.Option[string] {
	opts := make([]huh.Option[string], 0, len(conversations))
	for _, c := range conversations {
		timea := stdoutStyles().Timeago.Render(timeago.Of(c.UpdatedAt))
		left := stdoutStyles().SHA1.Render(c.ID[:sha1short])
		right := stdoutStyles().ConversationList.Render(c.Title, timea)
		if c.Model != nil {
			right += stdoutStyles().Comment.Render(*c.Model)
		}
		if c.API != nil {
			right += stdoutStyles().Comment.Render(" (" + *c.API + ")")
		}
		opts = append(opts, huh.NewOption(left+" "+right, c.ID))
	}
	return opts
}

func selectFromList(conversations []Conversation) {
	var selected string
	if err := huh.NewForm(
		huh.NewGroup(
			huh.NewSelect[string]().
				Title("Conversations").
				Value(&selected).
				Options(makeOptions(conversations)...),
		),
	).Run(); err != nil {
		if !errors.Is(err, huh.ErrUserAborted) {
			fmt.Fprintln(os.Stderr, err.Error())
		}
		return
	}

	_ = clipboard.WriteAll(selected)
	termenv.Copy(selected)
	printConfirmation("COPIED", selected)
	// suggest actions to use this conversation ID
	fmt.Println(stdoutStyles().Comment.Render(
		"You can use this conversation ID with the following commands:",
	))
	suggestions := []string{"show", "continue", "delete"}
	for _, flag := range suggestions {
		fmt.Printf(
			"  %-44s %s\n",
			stdoutStyles().Flag.Render("--"+flag),
			stdoutStyles().FlagDesc.Render(help[flag]),
		)
	}
}

func printList(conversations []Conversation) {
	for _, conversation := range conversations {
		_, _ = fmt.Fprintf(
			os.Stdout,
			"%s\t%s\t%s\n",
			stdoutStyles().SHA1.Render(conversation.ID[:sha1short]),
			conversation.Title,
			stdoutStyles().Timeago.Render(timeago.Of(conversation.UpdatedAt)),
		)
	}
}

func saveConversation(mods *Mods) error {
	if config.NoCache {
		if !config.Quiet {
			fmt.Fprintf(
				os.Stderr,
				"\nConversation was not saved because %s or %s is set.\n",
				stderrStyles().InlineCode.Render("--no-cache"),
				stderrStyles().InlineCode.Render("NO_CACHE"),
			)
		}
		return nil
	}

	// if message is a sha1, use the last prompt instead.
	id := config.cacheWriteToID
	title := strings.TrimSpace(config.cacheWriteToTitle)

	if sha1reg.MatchString(title) || title == "" {
		title = firstLine(lastPrompt(mods.messages))
	}

	errReason := fmt.Sprintf(
		"There was a problem writing %s to the cache. Use %s / %s to disable it.",
		config.cacheWriteToID,
		stderrStyles().InlineCode.Render("--no-cache"),
		stderrStyles().InlineCode.Render("NO_CACHE"),
	)
	cache, err := cache.NewConversations(config.CachePath)
	if err != nil {
		return modsError{err, errReason}
	}
	if err := cache.Write(id, &mods.messages); err != nil {
		return modsError{err, errReason}
	}
<<<<<<< HEAD
	if err := db.Save(id, title, config.API, config.Model); err != nil {
		_ = cache.delete(id) // remove leftovers
		return modsError{err, fmt.Sprintf(
			"There was a problem writing %s to the cache. Use %s / %s to disable it.",
			config.cacheWriteToID,
			stderrStyles().InlineCode.Render("--no-cache"),
			stderrStyles().InlineCode.Render("NO_CACHE"),
		)}
=======
	if err := db.Save(id, title, config.Model); err != nil {
		_ = cache.Delete(id) // remove leftovers
		return modsError{err, errReason}
>>>>>>> 894e61a0
	}

	if !config.Quiet {
		fmt.Fprintln(
			os.Stderr,
			"\nConversation saved:",
			stderrStyles().InlineCode.Render(config.cacheWriteToID[:sha1short]),
			stderrStyles().Comment.Render(title),
		)
	}
	return nil
}

func isNoArgs() bool {
	return config.Prefix == "" &&
		config.Show == "" &&
		!config.ShowLast &&
		len(config.Delete) == 0 &&
		config.DeleteOlderThan == 0 &&
		!config.ShowHelp &&
		!config.List &&
		!config.ListRoles &&
		!config.MCPList &&
		!config.MCPListTools &&
		!config.Dirs &&
		!config.Settings &&
		!config.ResetSettings
}

func askInfo() error {
	apis := make([]huh.Option[string], 0, len(config.APIs))
	opts := map[string][]huh.Option[string]{}
	for _, api := range config.APIs {
		apis = append(apis, huh.NewOption(api.Name, api.Name))
		for model := range api.Models {
			opts[api.Name] = append(opts[api.Name], huh.NewOption(model, model))
		}
	}

	if config.ContinueLast {
		found, err := db.FindHEAD()
		if err == nil && found != nil && found.Model != nil && found.API != nil {
			config.Model = *found.Model
			config.API = *found.API
		}
	}

	// wrapping is done by the caller
	//nolint:wrapcheck
	return huh.NewForm(
		huh.NewGroup(
			huh.NewSelect[string]().
				Title("Choose the API:").
				Options(apis...).
				Value(&config.API),
			huh.NewSelect[string]().
				TitleFunc(func() string {
					return fmt.Sprintf("Choose the model for '%s':", config.API)
				}, &config.API).
				OptionsFunc(func() []huh.Option[string] {
					return opts[config.API]
				}, &config.API).
				Value(&config.Model),
		).WithHideFunc(func() bool {
			return !config.AskModel
		}),
		huh.NewGroup(
			huh.NewText().
				TitleFunc(func() string {
					return fmt.Sprintf("Enter a prompt for %s:", config.Model)
				}, &config.Model).
				Value(&config.Prefix),
		).WithHideFunc(func() bool {
			return config.Prefix != ""
		}),
	).
		WithTheme(themeFrom(config.Theme)).
		Run()
}

//nolint:mnd
func isManCmd(args []string) bool {
	if len(args) == 2 {
		return args[1] == "man"
	}
	if len(args) == 3 && args[1] == "man" {
		return args[2] == "-h" || args[2] == "--help"
	}
	return false
}

//nolint:mnd
func isCompletionCmd(args []string) bool {
	if len(args) <= 1 {
		return false
	}
	if args[1] == "__complete" {
		return true
	}
	if args[1] != "completion" {
		return false
	}
	if len(args) == 3 {
		_, ok := map[string]any{
			"bash":       nil,
			"fish":       nil,
			"zsh":        nil,
			"powershell": nil,
			"-h":         nil,
			"--help":     nil,
			"help":       nil,
		}[args[2]]
		return ok
	}
	if len(args) == 4 {
		_, ok := map[string]any{
			"-h":     nil,
			"--help": nil,
		}[args[3]]
		return ok
	}
	return false
}

func themeFrom(theme string) *huh.Theme {
	switch theme {
	case "dracula":
		return huh.ThemeDracula()
	case "catppuccin":
		return huh.ThemeCatppuccin()
	case "base16":
		return huh.ThemeBase16()
	default:
		return huh.ThemeCharm()
	}
}

// creates a temp file, opens it in user's editor, and then returns its contents.
func prefixFromEditor() (string, error) {
	f, err := os.CreateTemp("", "prompt")
	if err != nil {
		return "", fmt.Errorf("could not create temporary file: %w", err)
	}
	_ = f.Close()
	defer func() { _ = os.Remove(f.Name()) }()
	cmd, err := editor.Cmd(
		"mods",
		f.Name(),
	)
	if err != nil {
		return "", fmt.Errorf("could not open editor: %w", err)
	}
	cmd.Stdin = os.Stdin
	cmd.Stderr = os.Stderr
	cmd.Stdout = os.Stdout
	if err := cmd.Run(); err != nil {
		return "", fmt.Errorf("could not open editor: %w", err)
	}
	prompt, err := os.ReadFile(f.Name())
	if err != nil {
		return "", fmt.Errorf("could not read file: %w", err)
	}
	return string(prompt), nil
}<|MERGE_RESOLUTION|>--- conflicted
+++ resolved
@@ -745,20 +745,14 @@
 	if err := cache.Write(id, &mods.messages); err != nil {
 		return modsError{err, errReason}
 	}
-<<<<<<< HEAD
 	if err := db.Save(id, title, config.API, config.Model); err != nil {
-		_ = cache.delete(id) // remove leftovers
+		_ = cache.Delete(id) // remove leftovers
 		return modsError{err, fmt.Sprintf(
 			"There was a problem writing %s to the cache. Use %s / %s to disable it.",
 			config.cacheWriteToID,
 			stderrStyles().InlineCode.Render("--no-cache"),
 			stderrStyles().InlineCode.Render("NO_CACHE"),
 		)}
-=======
-	if err := db.Save(id, title, config.Model); err != nil {
-		_ = cache.Delete(id) // remove leftovers
-		return modsError{err, errReason}
->>>>>>> 894e61a0
 	}
 
 	if !config.Quiet {
