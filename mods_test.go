--- conflicted
+++ resolved
@@ -159,7 +159,16 @@
 	})
 }
 
-<<<<<<< HEAD
+func TestRemoveWhitespace(t *testing.T) {
+	t.Run("only whitespaces", func(t *testing.T) {
+		require.Equal(t, "", removeWhitespace(" \n"))
+	})
+
+	t.Run("regular text", func(t *testing.T) {
+		require.Equal(t, " regular\n ", removeWhitespace(" regular\n "))
+	})
+}
+
 var responseTypeCases = map[string]struct {
 	config Config
 	expect openai.ChatCompletionResponseFormatType
@@ -224,25 +233,6 @@
 			require.Equal(t, tc.expect, responseType(&tc.config))
 		})
 	}
-}
-
-func TestRemoveWhitespace(t *testing.T) {
-	t.Run("only whitespaces", func(t *testing.T) {
-		require.Equal(t, "", removeWhitespace(" \n"))
-	})
-
-	t.Run("regular text", func(t *testing.T) {
-		require.Equal(t, " regular\n ", removeWhitespace(" regular\n "))
-	})
-=======
-func TestRemoveWhitespace(t *testing.T) {
-	t.Run("only whitespaces", func(t *testing.T) {
-		require.Equal(t, "", removeWhitespace(" \n"))
-	})
-
-	t.Run("regular text", func(t *testing.T) {
-		require.Equal(t, " regular\n ", removeWhitespace(" regular\n "))
-	})
 }
 
 var cutPromptTests = map[string]struct {
@@ -282,5 +272,4 @@
 			require.Equal(t, tc.expected, cutPrompt(tc.msg, tc.prompt))
 		})
 	}
->>>>>>> da19b3b4
 }