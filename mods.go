package main

import (
	"bufio"
	"context"
	"errors"
	"fmt"
	"io"
	"math"
	"net/http"
	"net/url"
	"os"
	"regexp"
	"strconv"
	"strings"
	"sync"
	"time"
	"unicode"

	"github.com/charmbracelet/bubbles/viewport"
	tea "github.com/charmbracelet/bubbletea"
	"github.com/charmbracelet/glamour"
	"github.com/charmbracelet/lipgloss"
	"github.com/charmbracelet/x/exp/ordered"
	openai "github.com/sashabaranov/go-openai"
)

type state int

const (
	startState state = iota
	configLoadedState
	requestState
	responseState
	doneState
	errorState
)

// Mods is the Bubble Tea model that manages reading stdin and querying the
// OpenAI API.
type Mods struct {
	Output        string
	Input         string
	Styles        styles
	Error         *modsError
	state         state
	retries       int
	system        string
	renderer      *lipgloss.Renderer
	glam          *glamour.TermRenderer
	glamViewport  viewport.Model
	glamOutput    string
	glamHeight    int
	messages      []openai.ChatCompletionMessage
	cancelRequest context.CancelFunc
	anim          tea.Model
	width         int
	height        int

	db     *convoDB
	cache  *convoCache
	Config *Config

	content      []string
	contentMutex *sync.Mutex
}

func newMods(r *lipgloss.Renderer, cfg *Config, db *convoDB, cache *convoCache) *Mods {
	gr, _ := glamour.NewTermRenderer(glamour.WithEnvironmentConfig(), glamour.WithWordWrap(cfg.WordWrap))
	vp := viewport.New(0, 0)
	vp.GotoBottom()
	return &Mods{
		Styles:       makeStyles(r),
		glam:         gr,
		state:        startState,
		renderer:     r,
		glamViewport: vp,
		contentMutex: &sync.Mutex{},
		db:           db,
		cache:        cache,
		Config:       cfg,
	}
}

// completionInput is a tea.Msg that wraps the content read from stdin.
type completionInput struct {
	content string
}

// completionOutput a tea.Msg that wraps the content returned from openai.
type completionOutput struct {
	content string
	stream  chatCompletionReceiver
}

type chatCompletionReceiver interface {
	Recv() (openai.ChatCompletionStreamResponse, error)
	Close() error
}

// Init implements tea.Model.
func (m *Mods) Init() tea.Cmd {
	return m.findCacheOpsDetails()
}

// Update implements tea.Model.
func (m *Mods) Update(msg tea.Msg) (tea.Model, tea.Cmd) {
	var cmds []tea.Cmd
	switch msg := msg.(type) {
	case cacheDetailsMsg:
		m.Config.cacheWriteToID = msg.WriteID
		m.Config.cacheWriteToTitle = msg.Title
		m.Config.cacheReadFromID = msg.ReadID
		m.Config.Model = msg.Model

		if !m.Config.Quiet {
			m.anim = newAnim(m.Config.Fanciness, m.Config.StatusText, m.renderer, m.Styles)
			cmds = append(cmds, m.anim.Init())
		}
		m.state = configLoadedState
		cmds = append(cmds, m.readStdinCmd)

	case completionInput:
		if msg.content != "" {
			m.Input = removeWhitespace(msg.content)
		}
		if m.Input == "" && m.Config.Prefix == "" && m.Config.Show == "" && !m.Config.ShowLast {
			return m, m.quit
		}
		if m.Config.Dirs ||
			m.Config.Delete != "" ||
			m.Config.DeleteOlderThan != 0 ||
			m.Config.ShowHelp ||
			m.Config.List ||
			m.Config.ListRoles ||
			m.Config.Settings ||
			m.Config.ResetSettings {
			return m, m.quit
		}

		if m.Config.IncludePromptArgs {
			m.appendToOutput(m.Config.Prefix + "\n\n")
		}

		if m.Config.IncludePrompt > 0 {
			parts := strings.Split(m.Input, "\n")
			if len(parts) > m.Config.IncludePrompt {
				parts = parts[0:m.Config.IncludePrompt]
			}
			m.appendToOutput(strings.Join(parts, "\n") + "\n")
		}
		m.state = requestState
		cmds = append(cmds, m.startCompletionCmd(msg.content))
	case completionOutput:
		if msg.stream == nil {
			m.state = doneState
			return m, m.quit
		}
		if msg.content != "" {
			m.appendToOutput(msg.content)
			m.state = responseState
		}
		cmds = append(cmds, m.receiveCompletionStreamCmd(msg))
	case modsError:
		m.Error = &msg
		m.state = errorState
		return m, m.quit
	case tea.WindowSizeMsg:
		m.width, m.height = msg.Width, msg.Height
		m.glamViewport.Width = m.width
		m.glamViewport.Height = m.height
		return m, nil
	case tea.KeyMsg:
		switch msg.String() {
		case "q", "ctrl+c":
			m.state = doneState
			return m, m.quit
		}
	}
	if !m.Config.Quiet && (m.state == configLoadedState || m.state == requestState) {
		var cmd tea.Cmd
		m.anim, cmd = m.anim.Update(msg)
		cmds = append(cmds, cmd)
	}
	if m.viewportNeeded() {
		// Only respond to keypresses when the viewport (i.e. the content) is
		// taller than the window.
		var cmd tea.Cmd
		m.glamViewport, cmd = m.glamViewport.Update(msg)
		cmds = append(cmds, cmd)
	}
	return m, tea.Batch(cmds...)
}

func (m Mods) viewportNeeded() bool {
	return m.glamHeight > m.height
}

// View implements tea.Model.
func (m *Mods) View() string {
	//nolint:exhaustive
	switch m.state {
	case errorState:
		return ""
	case requestState:
		if !m.Config.Quiet {
			return m.anim.View()
		}
	case responseState:
		if !m.Config.Raw && isOutputTTY() {
			if m.viewportNeeded() {
				return m.glamViewport.View()
			}
			// We don't need the viewport yet.
			return m.glamOutput
		}

		if isOutputTTY() && !m.Config.Raw {
			return m.Output
		}

		m.contentMutex.Lock()
		for _, c := range m.content {
			fmt.Print(c)
		}
		m.content = []string{}
		m.contentMutex.Unlock()
	case doneState:
		if !isOutputTTY() {
			fmt.Printf("\n")
		}
		return ""
	}
	return ""
}

func (m *Mods) quit() tea.Msg {
	if m.cancelRequest != nil {
		m.cancelRequest()
	}
	return tea.Quit()
}

func (m *Mods) retry(content string, err modsError) tea.Msg {
	m.retries++
	if m.retries >= m.Config.MaxRetries {
		return err
	}
	wait := time.Millisecond * 100 * time.Duration(math.Pow(2, float64(m.retries))) //nolint:mnd
	time.Sleep(wait)
	return completionInput{content}
}

func (m *Mods) startCompletionCmd(content string) tea.Cmd {
	if m.Config.Show != "" || m.Config.ShowLast {
		return m.readFromCache()
	}

	return func() tea.Msg {
		var ok bool
		var mod Model
		var api API
		var ccfg openai.ClientConfig
		var accfg AnthropicClientConfig
		var cccfg CohereClientConfig
		var occfg OllamaClientConfig
		var gccfg GoogleClientConfig

		cfg := m.Config
		mod, ok = cfg.Models[cfg.Model]
		if !ok {
			if cfg.API == "" {
				return modsError{
					reason: fmt.Sprintf(
						"Model %s is not in the settings file.",
						m.Styles.InlineCode.Render(cfg.Model),
					),
					err: newUserErrorf(
						"Please specify an API endpoint with %s or configure the model in the settings: %s",
						m.Styles.InlineCode.Render("--api"),
						m.Styles.InlineCode.Render("mods -s"),
					),
				}
			}
			mod.Name = cfg.Model
			mod.API = cfg.API
			mod.MaxChars = cfg.MaxInputChars
		}
		for _, a := range cfg.APIs {
			if mod.API == a.Name {
				api = a
				break
			}
		}
		if api.Name == "" {
			eps := make([]string, 0)
			for _, a := range cfg.APIs {
				eps = append(eps, m.Styles.InlineCode.Render(a.Name))
			}
			return modsError{
				err: newUserErrorf(
					"Your configured API endpoints are: %s",
					eps,
				),
				reason: fmt.Sprintf(
					"The API endpoint %s is not configured.",
					m.Styles.InlineCode.Render(cfg.API),
				),
			}
		}

		switch mod.API {
		case "ollama":
			occfg = DefaultOllamaConfig()
			if api.BaseURL != "" {
				occfg.BaseURL = api.BaseURL
			}
		case "anthropic":
			key, err := m.ensureKey(api, "ANTHROPIC_API_KEY", "https://console.anthropic.com/settings/keys")
			if err != nil {
				return modsError{err, "Anthropic authentication failed"}
			}
			accfg = DefaultAnthropicConfig(key)
			if api.BaseURL != "" {
				accfg.BaseURL = api.BaseURL
			}
			if api.Version != "" {
				accfg.Version = AnthropicAPIVersion(api.Version)
			}
		case "google":
			key, err := m.ensureKey(api, "GOOGLE_API_KEY", "https://aistudio.google.com/app/apikey")
			if err != nil {
				return modsError{err, "Google authentication failed"}
			}
			gccfg = DefaultGoogleConfig(mod.Name, key)
		case "cohere":
			key, err := m.ensureKey(api, "COHERE_API_KEY", "https://dashboard.cohere.com/api-keys")
			if err != nil {
				return modsError{err, "Cohere authentication failed"}
			}
			cccfg = DefaultCohereConfig(key)
			if api.BaseURL != "" {
				ccfg.BaseURL = api.BaseURL
			}
		case "azure", "azure-ad":
			key, err := m.ensureKey(api, "AZURE_OPENAI_KEY", "https://aka.ms/oai/access")
			if err != nil {
				return modsError{err, "Azure authentication failed"}
			}
			ccfg = openai.DefaultAzureConfig(key, api.BaseURL)
			if mod.API == "azure-ad" {
				ccfg.APIType = openai.APITypeAzureAD
			}
<<<<<<< HEAD
		case "copilot":
			token, err := getCopilotAuthToken()
			if err != nil {
				return modsError{err, "Copilot authentication failed"}
			}
			ccfg = openai.DefaultConfig(token)
			ccfg.BaseURL = api.BaseURL
=======
			if api.User != "" {
				cfg.User = api.User
			}
>>>>>>> 1cf31bcf
		default:
			key, err := m.ensureKey(api, "OPENAI_API_KEY", "https://platform.openai.com/account/api-keys")
			if err != nil {
				return modsError{err, "OpenAI authentication failed"}
			}
			ccfg = openai.DefaultConfig(key)
			if api.BaseURL != "" {
				ccfg.BaseURL = api.BaseURL
			}
		}

		if cfg.HTTPProxy != "" {
			proxyURL, err := url.Parse(cfg.HTTPProxy)
			if err != nil {
				return modsError{err, "There was an error parsing your proxy URL."}
			}
			httpClient := &http.Client{Transport: &http.Transport{Proxy: http.ProxyURL(proxyURL)}}
			ccfg.HTTPClient = httpClient
			accfg.HTTPClient = httpClient
			cccfg.HTTPClient = httpClient
			occfg.HTTPClient = httpClient
		}

		if mod.MaxChars == 0 {
			mod.MaxChars = cfg.MaxInputChars
		}

		switch mod.API {
		case "anthropic":
			return m.createAnthropicStream(content, accfg, mod)
		case "google":
			return m.createGoogleStream(content, gccfg, mod)
		case "cohere":
			return m.createCohereStream(content, cccfg, mod)
		case "ollama":
			return m.createOllamaStream(content, occfg, mod)
		default:
			return m.createOpenAIStream(content, ccfg, mod)
		}
	}
}

func (m Mods) ensureKey(api API, defaultEnv, docsURL string) (string, error) {
	key := api.APIKey
	if key == "" && api.APIKeyEnv != "" {
		key = os.Getenv(api.APIKeyEnv)
	}
	if key == "" {
		key = os.Getenv(defaultEnv)
	}
	if key != "" {
		return key, nil
	}
	return "", modsError{
		reason: fmt.Sprintf(
			"%[1]s required; set the environment variable %[1]s or update %[2]s through %[3]s.",
			m.Styles.InlineCode.Render(defaultEnv),
			m.Styles.InlineCode.Render("mods.yaml"),
			m.Styles.InlineCode.Render("mods --settings"),
		),
		err: newUserErrorf(
			"You can grab one at %s.",
			m.Styles.Link.Render(docsURL),
		),
	}
}

func (m *Mods) handleRequestError(err error, mod Model, content string) tea.Msg {
	ae := &openai.APIError{}
	if errors.As(err, &ae) {
		return m.handleAPIError(ae, mod, content)
	}
	return modsError{err, fmt.Sprintf(
		"There was a problem with the %s API request.",
		mod.API,
	)}
}

func (m *Mods) handleAPIError(err *openai.APIError, mod Model, content string) tea.Msg {
	cfg := m.Config
	switch err.HTTPStatusCode {
	case http.StatusNotFound:
		if mod.Fallback != "" {
			m.Config.Model = mod.Fallback
			return m.retry(content, modsError{
				err:    err,
				reason: fmt.Sprintf("%s API server error.", mod.API),
			})
		}
		return modsError{err: err, reason: fmt.Sprintf(
			"Missing model '%s' for API '%s'.",
			cfg.Model,
			cfg.API,
		)}
	case http.StatusBadRequest:
		if err.Code == "context_length_exceeded" {
			pe := modsError{err: err, reason: "Maximum prompt size exceeded."}
			if cfg.NoLimit {
				return pe
			}

			return m.retry(cutPrompt(err.Message, content), pe)
		}
		// bad request (do not retry)
		return modsError{err: err, reason: fmt.Sprintf("%s API request error.", mod.API)}
	case http.StatusUnauthorized:
		// invalid auth or key (do not retry)
		return modsError{err: err, reason: fmt.Sprintf("Invalid %s API key.", mod.API)}
	case http.StatusTooManyRequests:
		// rate limiting or engine overload (wait and retry)
		return m.retry(content, modsError{
			err: err, reason: fmt.Sprintf("You’ve hit your %s API rate limit.", mod.API),
		})
	case http.StatusInternalServerError:
		if mod.API == "openai" {
			return m.retry(content, modsError{err: err, reason: "OpenAI API server error."})
		}
		return modsError{err: err, reason: fmt.Sprintf(
			"Error loading model '%s' for API '%s'.",
			mod.Name,
			mod.API,
		)}
	default:
		return m.retry(content, modsError{err: err, reason: "Unknown API error."})
	}
}

func (m *Mods) receiveCompletionStreamCmd(msg completionOutput) tea.Cmd {
	return func() tea.Msg {
		resp, err := msg.stream.Recv()
		if errors.Is(err, io.EOF) {
			_ = msg.stream.Close()
			m.messages = append(m.messages, openai.ChatCompletionMessage{
				Role:    openai.ChatMessageRoleAssistant,
				Content: m.Output,
			})
			return completionOutput{}
		}
		if err != nil {
			_ = msg.stream.Close()
			return modsError{err, "There was an error when streaming the API response."}
		}
		if len(resp.Choices) > 0 {
			msg.content = resp.Choices[0].Delta.Content
		}
		return msg
	}
}

type cacheDetailsMsg struct {
	WriteID, Title, ReadID, Model string
}

func (m *Mods) findCacheOpsDetails() tea.Cmd {
	return func() tea.Msg {
		continueLast := m.Config.ContinueLast || (m.Config.Continue != "" && m.Config.Title == "")
		readID := ordered.First(m.Config.Continue, m.Config.Show)
		writeID := ordered.First(m.Config.Title, m.Config.Continue)
		title := writeID
		model := config.Model

		if readID != "" || continueLast || m.Config.ShowLast {
			found, err := m.findReadID(readID)
			if err != nil {
				return modsError{
					err:    err,
					reason: "Could not find the conversation.",
				}
			}
			if found != nil {
				readID = found.ID
				if found.Model != nil {
					model = *found.Model
				}
			}
		}

		// if we are continuing last, update the existing conversation
		if continueLast {
			writeID = readID
		}

		if writeID == "" {
			writeID = newConversationID()
		}

		if !sha1reg.MatchString(writeID) {
			convo, err := m.db.Find(writeID)
			if err != nil {
				// its a new conversation with a title
				writeID = newConversationID()
			} else {
				writeID = convo.ID
			}
		}

		return cacheDetailsMsg{
			WriteID: writeID,
			Title:   title,
			ReadID:  readID,
			Model:   model,
		}
	}
}

func (m *Mods) findReadID(in string) (*Conversation, error) {
	convo, err := m.db.Find(in)
	if err == nil {
		return convo, nil
	}
	if errors.Is(err, errNoMatches) && m.Config.Show == "" {
		convo, err := m.db.FindHEAD()
		if err != nil {
			return nil, err
		}
		return convo, nil
	}
	return nil, err
}

func (m *Mods) readStdinCmd() tea.Msg {
	if !isInputTTY() {
		reader := bufio.NewReader(os.Stdin)
		stdinBytes, err := io.ReadAll(reader)
		if err != nil {
			return modsError{err, "Unable to read stdin."}
		}

		return completionInput{increaseIndent(string(stdinBytes))}
	}
	return completionInput{""}
}

// noOmitFloat converts a 0.0 value to a float usable by the OpenAI client
// library, which currently uses Float32 fields in the request struct with the
// omitempty tag. This means we need to use math.SmallestNonzeroFloat32 instead
// of 0.0 so it doesn't get stripped from the request and replaced server side
// with the default values.
// Issue: https://github.com/sashabaranov/go-openai/issues/9
func noOmitFloat(f float32) float32 {
	if f == 0.0 {
		return math.SmallestNonzeroFloat32
	}
	return f
}

func (m *Mods) readFromCache() tea.Cmd {
	return func() tea.Msg {
		var messages []openai.ChatCompletionMessage
		if err := m.cache.read(m.Config.cacheReadFromID, &messages); err != nil {
			return modsError{err, "There was an error loading the conversation."}
		}

		return m.receiveCompletionStreamCmd(completionOutput{
			stream: &cachedCompletionStream{
				messages: messages,
			},
		})()
	}
}

const tabWidth = 4

func (m *Mods) appendToOutput(s string) {
	m.Output += s
	if !isOutputTTY() || m.Config.Raw {
		m.contentMutex.Lock()
		m.content = append(m.content, s)
		m.contentMutex.Unlock()
		return
	}

	wasAtBottom := m.glamViewport.ScrollPercent() == 1.0
	oldHeight := m.glamHeight
	m.glamOutput, _ = m.glam.Render(m.Output)
	m.glamOutput = strings.TrimRightFunc(m.glamOutput, unicode.IsSpace)
	m.glamOutput = strings.ReplaceAll(m.glamOutput, "\t", strings.Repeat(" ", tabWidth))
	m.glamHeight = lipgloss.Height(m.glamOutput)
	m.glamOutput += "\n"
	truncatedGlamOutput := m.renderer.NewStyle().MaxWidth(m.width).Render(m.glamOutput)
	m.glamViewport.SetContent(truncatedGlamOutput)
	if oldHeight < m.glamHeight && wasAtBottom {
		// If the viewport's at the bottom and we've received a new
		// line of content, follow the output by auto scrolling to
		// the bottom.
		m.glamViewport.GotoBottom()
	}
}

// if the input is whitespace only, make it empty.
func removeWhitespace(s string) string {
	if strings.TrimSpace(s) == "" {
		return ""
	}
	return s
}

func responseFormat(cfg *Config) *openai.ChatCompletionResponseFormat {
	if cfg.API != "openai" {
		// only openai's api supports ChatCompletionResponseFormat
		return nil
	}
	return &openai.ChatCompletionResponseFormat{
		Type: responseType(cfg),
	}
}

func responseType(cfg *Config) openai.ChatCompletionResponseFormatType {
	if !cfg.Format {
		return openai.ChatCompletionResponseFormatTypeText
	}
	// only these two models support json
	if cfg.Model != "gpt-4-1106-preview" && cfg.Model != "gpt-3.5-turbo-1106" {
		return openai.ChatCompletionResponseFormatTypeText
	}
	switch cfg.FormatAs {
	case "json":
		return openai.ChatCompletionResponseFormatTypeJSONObject
	default:
		return openai.ChatCompletionResponseFormatTypeText
	}
}

var tokenErrRe = regexp.MustCompile(`This model's maximum context length is (\d+) tokens. However, your messages resulted in (\d+) tokens`)

func cutPrompt(msg, prompt string) string {
	found := tokenErrRe.FindStringSubmatch(msg)
	if len(found) != 3 { //nolint:mnd
		return prompt
	}

	maxt, _ := strconv.Atoi(found[1])
	current, _ := strconv.Atoi(found[2])

	if maxt > current {
		return prompt
	}

	// 1 token =~ 4 chars
	// cut 10 extra chars 'just in case'
	reduceBy := 10 + (current-maxt)*4 //nolint:mnd
	if len(prompt) > reduceBy {
		return prompt[:len(prompt)-reduceBy]
	}

	return prompt
}

func increaseIndent(s string) string {
	lines := strings.Split(s, "\n")
	for i := 0; i < len(lines); i++ {
		lines[i] = "\t" + lines[i]
	}
	return strings.Join(lines, "\n")
}<|MERGE_RESOLUTION|>--- conflicted
+++ resolved
@@ -351,7 +351,9 @@
 			if mod.API == "azure-ad" {
 				ccfg.APIType = openai.APITypeAzureAD
 			}
-<<<<<<< HEAD
+      if api.User != "" {
+				cfg.User = api.User
+			}
 		case "copilot":
 			token, err := getCopilotAuthToken()
 			if err != nil {
@@ -359,11 +361,6 @@
 			}
 			ccfg = openai.DefaultConfig(token)
 			ccfg.BaseURL = api.BaseURL
-=======
-			if api.User != "" {
-				cfg.User = api.User
-			}
->>>>>>> 1cf31bcf
 		default:
 			key, err := m.ensureKey(api, "OPENAI_API_KEY", "https://platform.openai.com/account/api-keys")
 			if err != nil {
