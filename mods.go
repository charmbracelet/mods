--- conflicted
+++ resolved
@@ -366,17 +366,14 @@
 			})
 		}
 
-<<<<<<< HEAD
 		roleSetup, ok := cfg.Roles[cfg.Role]
 		if !ok {
 			return modsError{
 				err:    fmt.Errorf("role %q does not exist", cfg.Role),
-				reason: "Could not use given role",
+				reason: "Could not role",
 			}
 		}
 		for _, msg := range roleSetup {
-=======
-		for _, msg := range cfg.Roles[cfg.Role] {
 			content, err := loadMsg(msg)
 			if err != nil {
 				return modsError{
@@ -384,7 +381,6 @@
 					reason: "Could not use role",
 				}
 			}
->>>>>>> d535b3f7
 			m.messages = append(m.messages, openai.ChatCompletionMessage{
 				Role:    openai.ChatMessageRoleSystem,
 				Content: content,
