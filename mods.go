--- conflicted
+++ resolved
@@ -271,14 +271,6 @@
 	}
 
 	return func() tea.Msg {
-<<<<<<< HEAD
-		var ccfg openai.ClientConfig
-		var accfg AnthropicClientConfig
-		var cccfg CohereClientConfig
-		var occfg OllamaClientConfig
-		var gccfg GoogleClientConfig
-=======
-		var ok bool
 		var mod Model
 		var api API
 		var ccfg openai.Config
@@ -286,10 +278,8 @@
 		var cccfg cohere.Config
 		var occfg ollama.Config
 		var gccfg google.Config
->>>>>>> 894e61a0
 
 		cfg := m.Config
-
 		api, mod, err := m.resolveModel(cfg)
 		if err != nil {
 			return err
