package main

import (
	"bufio"
	"context"
	"errors"
	"fmt"
	"io"
	"math"
	"net/http"
	"net/url"
	"os"
	"regexp"
	"strconv"
	"strings"
	"sync"
	"time"
	"unicode"

	"github.com/charmbracelet/bubbles/viewport"
	tea "github.com/charmbracelet/bubbletea"
	"github.com/charmbracelet/glamour"
	"github.com/charmbracelet/lipgloss"
	"github.com/charmbracelet/x/exp/ordered"
	openai "github.com/sashabaranov/go-openai"
)

type state int

const (
	startState state = iota
	configLoadedState
	requestState
	responseState
	doneState
	errorState
)

// Mods is the Bubble Tea model that manages reading stdin and querying the
// OpenAI API.
type Mods struct {
	Output        string
	Input         string
	Styles        styles
	Error         *modsError
	state         state
	retries       int
	renderer      *lipgloss.Renderer
	glam          *glamour.TermRenderer
	glamViewport  viewport.Model
	glamOutput    string
	glamHeight    int
	messages      []openai.ChatCompletionMessage
	cancelRequest context.CancelFunc
	anim          tea.Model
	width         int
	height        int

	db     *convoDB
	cache  *convoCache
	Config *Config

	content      []string
	contentMutex *sync.Mutex
}

func newMods(r *lipgloss.Renderer, cfg *Config, db *convoDB, cache *convoCache) *Mods {
	gr, _ := glamour.NewTermRenderer(glamour.WithEnvironmentConfig(), glamour.WithWordWrap(cfg.WordWrap))
	vp := viewport.New(0, 0)
	vp.GotoBottom()
	return &Mods{
		Styles:       makeStyles(r),
		glam:         gr,
		state:        startState,
		renderer:     r,
		glamViewport: vp,
		contentMutex: &sync.Mutex{},
		db:           db,
		cache:        cache,
		Config:       cfg,
	}
}

// completionInput is a tea.Msg that wraps the content read from stdin.
type completionInput struct {
	content string
}

// completionOutput a tea.Msg that wraps the content returned from openai.
type completionOutput struct {
	content string
	stream  chatCompletionReceiver
}

type chatCompletionReceiver interface {
	Recv() (openai.ChatCompletionStreamResponse, error)
	Close()
}

// Init implements tea.Model.
func (m *Mods) Init() tea.Cmd {
	return m.findCacheOpsDetails()
}

// Update implements tea.Model.
func (m *Mods) Update(msg tea.Msg) (tea.Model, tea.Cmd) {
	var cmds []tea.Cmd
	switch msg := msg.(type) {
	case cacheDetailsMsg:
		m.Config.cacheWriteToID = msg.WriteID
		m.Config.cacheWriteToTitle = msg.Title
		m.Config.cacheReadFromID = msg.ReadID

		if !m.Config.Quiet {
			m.anim = newAnim(m.Config.Fanciness, m.Config.StatusText, m.renderer, m.Styles)
			cmds = append(cmds, m.anim.Init())
		}
		m.state = configLoadedState
		cmds = append(cmds, m.readStdinCmd)

	case completionInput:
		if msg.content != "" {
			m.Input = removeWhitespace(msg.content)
		}
		if m.Input == "" && m.Config.Prefix == "" && m.Config.Show == "" && !m.Config.ShowLast {
			return m, m.quit
		}

		if m.Config.IncludePromptArgs {
			m.appendToOutput(m.Config.Prefix + "\n\n")
		}

		if m.Config.IncludePrompt > 0 {
			parts := strings.Split(m.Input, "\n")
			if len(parts) > m.Config.IncludePrompt {
				parts = parts[0:m.Config.IncludePrompt]
			}
			m.appendToOutput(strings.Join(parts, "\n") + "\n")
		}
		m.state = requestState
		cmds = append(cmds, m.startCompletionCmd(msg.content))
	case completionOutput:
		if msg.stream == nil {
			m.state = doneState
			return m, m.quit
		}
		if msg.content != "" {
			m.appendToOutput(msg.content)
			m.state = responseState
		}
		cmds = append(cmds, m.receiveCompletionStreamCmd(msg))
	case modsError:
		m.Error = &msg
		m.state = errorState
		return m, m.quit
	case tea.WindowSizeMsg:
		m.width, m.height = msg.Width, msg.Height
		m.glamViewport.Width = m.width
		m.glamViewport.Height = m.height
		return m, nil
	case tea.KeyMsg:
		switch msg.String() {
		case "q", "ctrl+c":
			m.state = doneState
			return m, m.quit
		}
	}
	if !m.Config.Quiet && (m.state == configLoadedState || m.state == requestState) {
<<<<<<< HEAD
		var cmd tea.Cmd
=======
>>>>>>> 3c0c9dfa
		m.anim, cmd = m.anim.Update(msg)
		cmds = append(cmds, cmd)
	}
	if m.viewportNeeded() {
		// Only respond to keypresses when the viewport (i.e. the content) is
		// taller than the window.
		var cmd tea.Cmd
		m.glamViewport, cmd = m.glamViewport.Update(msg)
		cmds = append(cmds, cmd)
	}
	return m, tea.Batch(cmds...)
}

func (m Mods) viewportNeeded() bool {
	return m.glamHeight > m.height
}

// View implements tea.Model.
func (m *Mods) View() string {
	//nolint:exhaustive
	switch m.state {
	case errorState:
		return ""
	case requestState:
		if !m.Config.Quiet {
			return m.anim.View()
		}
	case responseState:
		if !m.Config.Raw && isOutputTTY() {
			if m.viewportNeeded() {
				return m.glamViewport.View()
			}
			// We don't need the viewport yet.
			return m.glamOutput
		}

		if isOutputTTY() {
			return m.Output
		}

		m.contentMutex.Lock()
		for _, c := range m.content {
			fmt.Print(c)
		}
		m.content = []string{}
		m.contentMutex.Unlock()
	case doneState:
		if !isOutputTTY() {
			fmt.Printf("\n")
		}
		return ""
	}
	return ""
}

func (m *Mods) quit() tea.Msg {
	if m.cancelRequest != nil {
		m.cancelRequest()
	}
	return tea.Quit()
}

func (m *Mods) retry(content string, err modsError) tea.Msg {
	m.retries++
	if m.retries >= m.Config.MaxRetries {
		return err
	}
	wait := time.Millisecond * 100 * time.Duration(math.Pow(2, float64(m.retries))) //nolint:gomnd
	time.Sleep(wait)
	return completionInput{content}
}

func (m *Mods) startCompletionCmd(content string) tea.Cmd {
	if m.Config.Show != "" || m.Config.ShowLast {
		return m.readFromCache()
	}

	return func() tea.Msg {
		var ok bool
		var mod Model
		var api API
		var key string
		var ccfg openai.ClientConfig

		cfg := m.Config
		mod, ok = cfg.Models[cfg.Model]
		if !ok {
			if cfg.API == "" {
				return modsError{
					reason: fmt.Sprintf(
						"Model %s is not in the settings file.",
						m.Styles.InlineCode.Render(cfg.Model),
					),
					err: newUserErrorf(
						"Please specify an API endpoint with %s or configure the model in the settings: %s",
						m.Styles.InlineCode.Render("--api"),
						m.Styles.InlineCode.Render("mods -s"),
					),
				}
			}
			mod.Name = cfg.Model
			mod.API = cfg.API
			mod.MaxChars = cfg.MaxInputChars
		}
		for _, a := range cfg.APIs {
			if mod.API == a.Name {
				api = a
				break
			}
		}
		if api.Name == "" {
			eps := make([]string, 0)
			for _, a := range cfg.APIs {
				eps = append(eps, m.Styles.InlineCode.Render(a.Name))
			}
			return modsError{
				err: newUserErrorf(
					"Your configured API endpoints are: %s",
					eps,
				),
				reason: fmt.Sprintf(
					"The API endpoint %s is not configured.",
					m.Styles.InlineCode.Render(cfg.API),
				),
			}
		}

		// Uses API key value if found; otherwise searches for env variable.
		key = api.APIKey
		if key == "" && api.APIKeyEnv != "" {
			key = os.Getenv(api.APIKeyEnv)
		}

		switch mod.API {
		case "openai":
			if key == "" {
				key = os.Getenv("OPENAI_API_KEY")
			}
			if key == "" {
				return modsError{
					reason: fmt.Sprintf(
						"%[1]s required; set environment variable %[1]s or update mods.yaml through --settings.",
						m.Styles.InlineCode.Render("OPENAI_API_KEY"),
					),
					err: newUserErrorf(
						"You can grab one at %s",
						m.Styles.Link.Render("https://platform.openai.com/account/api-keys."),
					),
				}
			}
			ccfg = openai.DefaultConfig(key)
			if api.BaseURL != "" {
				ccfg.BaseURL = api.BaseURL
			}
		case "azure", "azure-ad":
			if key == "" {
				key = os.Getenv("AZURE_OPENAI_KEY")
			}
			if key == "" {
				return modsError{
					reason: fmt.Sprintf(
						"%[1]s required; set environment variable %[1]s or update mods.yaml through --settings.",
						m.Styles.InlineCode.Render("AZURE_OPENAI_KEY"),
					),
					err: newUserErrorf(
						"You can apply for one at %s",
						m.Styles.Link.Render("https://aka.ms/oai/access"),
					),
				}
			}
			ccfg = openai.DefaultAzureConfig(key, api.BaseURL)
			if mod.API == "azure-ad" {
				ccfg.APIType = openai.APITypeAzureAD
			}

		default:
			ccfg = openai.DefaultConfig(key)
			if api.BaseURL != "" {
				ccfg.BaseURL = api.BaseURL
			}
		}

		if cfg.HTTPProxy != "" {
			proxyURL, err := url.Parse(cfg.HTTPProxy)
			if err != nil {
				return modsError{err, "There was an error parsing your proxy URL."}
			}
			httpClient := &http.Client{Transport: &http.Transport{Proxy: http.ProxyURL(proxyURL)}}
			ccfg.HTTPClient = httpClient
		}

		client := openai.NewClientWithConfig(ccfg)
		ctx, cancel := context.WithCancel(context.Background())
		m.cancelRequest = cancel

		m.messages = []openai.ChatCompletionMessage{}
		if cfg.Format {
			m.messages = append(m.messages, openai.ChatCompletionMessage{
				Role:    openai.ChatMessageRoleSystem,
				Content: cfg.FormatText[cfg.FormatAs],
			})
		}

		roleSetup, ok := cfg.Roles[cfg.Role]
		if !ok {
			return modsError{
				err:    fmt.Errorf("role %q does not exist", cfg.Role),
				reason: "Could not use role",
			}
		}
		for _, msg := range roleSetup {
			content, err := loadMsg(msg)
			if err != nil {
				return modsError{
					err:    err,
					reason: "Could not use role",
				}
			}
			m.messages = append(m.messages, openai.ChatCompletionMessage{
				Role:    openai.ChatMessageRoleSystem,
				Content: content,
			})
		}

		if prefix := cfg.Prefix; prefix != "" {
			content = strings.TrimSpace(prefix + "\n\n" + content)
		}

		if !cfg.NoLimit && len(content) > mod.MaxChars {
			content = content[:mod.MaxChars]
		}

		if !cfg.NoCache && cfg.cacheReadFromID != "" {
			if err := m.cache.read(cfg.cacheReadFromID, &m.messages); err != nil {
				return modsError{
					err: err,
					reason: fmt.Sprintf(
						"There was a problem reading the cache. Use %s / %s to disable it.",
						m.Styles.InlineCode.Render("--no-cache"),
						m.Styles.InlineCode.Render("NO_CACHE"),
					),
				}
			}
		}

		m.messages = append(m.messages, openai.ChatCompletionMessage{
			Role:    openai.ChatMessageRoleUser,
			Content: content,
		})

		req := openai.ChatCompletionRequest{
			Model:    mod.Name,
			Messages: m.messages,
			Stream:   true,
		}

		if !(mod.API == "perplexity" && strings.Contains(mod.Name, "online")) {
			req.Temperature = noOmitFloat(cfg.Temperature)
			req.TopP = noOmitFloat(cfg.TopP)
			req.Stop = cfg.Stop
			req.MaxTokens = cfg.MaxTokens
			req.ResponseFormat = responseFormat(cfg)
		}

		stream, err := client.CreateChatCompletionStream(ctx, req)
		ae := &openai.APIError{}
		if errors.As(err, &ae) {
			return m.handleAPIError(ae, cfg, mod, content)
		}

		if err != nil {
			return modsError{err, fmt.Sprintf(
				"There was a problem with the %s API request.",
				mod.API,
			)}
		}

		return m.receiveCompletionStreamCmd(completionOutput{stream: stream})()
	}
}

func (m *Mods) handleAPIError(err *openai.APIError, cfg *Config, mod Model, content string) tea.Msg {
	switch err.HTTPStatusCode {
	case http.StatusNotFound:
		if mod.Fallback != "" {
			m.Config.Model = mod.Fallback
			return m.retry(content, modsError{
				err:    err,
				reason: fmt.Sprintf("%s API server error.", mod.API),
			})
		}
		return modsError{err: err, reason: fmt.Sprintf(
			"Missing model '%s' for API '%s'.",
			cfg.Model,
			cfg.API,
		)}
	case http.StatusBadRequest:
		if err.Code == "context_length_exceeded" {
			pe := modsError{err: err, reason: "Maximum prompt size exceeded."}
			if cfg.NoLimit {
				return pe
			}

			return m.retry(cutPrompt(err.Message, content), pe)
		}
		// bad request (do not retry)
		return modsError{err: err, reason: fmt.Sprintf("%s API request error.", mod.API)}
	case http.StatusUnauthorized:
		// invalid auth or key (do not retry)
		return modsError{err: err, reason: fmt.Sprintf("Invalid %s API key.", mod.API)}
	case http.StatusTooManyRequests:
		// rate limiting or engine overload (wait and retry)
		return m.retry(content, modsError{
			err: err, reason: fmt.Sprintf("You’ve hit your %s API rate limit.", mod.API),
		})
	case http.StatusInternalServerError:
		if mod.API == "openai" {
			return m.retry(content, modsError{err: err, reason: "OpenAI API server error."})
		}
		return modsError{err: err, reason: fmt.Sprintf(
			"Error loading model '%s' for API '%s'.",
			mod.Name,
			mod.API,
		)}
	default:
		return m.retry(content, modsError{err: err, reason: "Unknown API error."})
	}
}

func (m *Mods) receiveCompletionStreamCmd(msg completionOutput) tea.Cmd {
	return func() tea.Msg {
		resp, err := msg.stream.Recv()
		if errors.Is(err, io.EOF) {
			msg.stream.Close()
			m.messages = append(m.messages, openai.ChatCompletionMessage{
				Role:    openai.ChatMessageRoleAssistant,
				Content: m.Output,
			})
			return completionOutput{}
		}
		if err != nil {
			msg.stream.Close()
			return modsError{err, "There was an error when streaming the API response."}
		}
		if len(resp.Choices) > 0 {
			msg.content = resp.Choices[0].Delta.Content
		}
		return msg
	}
}

type cacheDetailsMsg struct {
	WriteID, Title, ReadID string
}

func (m *Mods) findCacheOpsDetails() tea.Cmd {
	return func() tea.Msg {
		continueLast := m.Config.ContinueLast || (m.Config.Continue != "" && m.Config.Title == "")
		readID := ordered.First(m.Config.Continue, m.Config.Show)
		writeID := ordered.First(m.Config.Title, m.Config.Continue)
		title := writeID

		if readID != "" || continueLast || m.Config.ShowLast {
			found, err := m.findReadID(readID)
			if err != nil {
				return modsError{
					err:    err,
					reason: "Could not find the conversation.",
				}
			}
			readID = found
		}

		// if we are continuing last, update the existing conversation
		if continueLast {
			writeID = readID
		}

		if writeID == "" {
			writeID = newConversationID()
		}

		if !sha1reg.MatchString(writeID) {
			convo, err := m.db.Find(writeID)
			if err != nil {
				// its a new conversation with a title
				writeID = newConversationID()
			} else {
				writeID = convo.ID
			}
		}

		return cacheDetailsMsg{
			WriteID: writeID,
			Title:   title,
			ReadID:  readID,
		}
	}
}

func (m *Mods) findReadID(in string) (string, error) {
	convo, err := m.db.Find(in)
	if err == nil {
		return convo.ID, nil
	}
	if errors.Is(err, errNoMatches) && m.Config.Show == "" {
		convo, err := m.db.FindHEAD()
		if err != nil {
			return "", err
		}
		return convo.ID, nil
	}
	return "", err
}

func (m *Mods) readStdinCmd() tea.Msg {
	if !isInputTTY() {
		reader := bufio.NewReader(os.Stdin)
		stdinBytes, err := io.ReadAll(reader)
		if err != nil {
			return modsError{err, "Unable to read stdin."}
		}

		return completionInput{increaseIndent(string(stdinBytes))}
	}
	return completionInput{""}
}

// noOmitFloat converts a 0.0 value to a float usable by the OpenAI client
// library, which currently uses Float32 fields in the request struct with the
// omitempty tag. This means we need to use math.SmallestNonzeroFloat32 instead
// of 0.0 so it doesn't get stripped from the request and replaced server side
// with the default values.
// Issue: https://github.com/sashabaranov/go-openai/issues/9
func noOmitFloat(f float32) float32 {
	if f == 0.0 {
		return math.SmallestNonzeroFloat32
	}
	return f
}

func (m *Mods) readFromCache() tea.Cmd {
	return func() tea.Msg {
		var messages []openai.ChatCompletionMessage
		if err := m.cache.read(m.Config.cacheReadFromID, &messages); err != nil {
			return modsError{err, "There was an error loading the conversation."}
		}

		return m.receiveCompletionStreamCmd(completionOutput{
			stream: &cachedCompletionStream{
				messages: messages,
			},
		})()
	}
}

const tabWidth = 4

func (m *Mods) appendToOutput(s string) {
	m.Output += s
	if !isOutputTTY() || m.Config.Raw {
		m.contentMutex.Lock()
		m.content = append(m.content, s)
		m.contentMutex.Unlock()
		return
	}

	wasAtBottom := m.glamViewport.ScrollPercent() == 1.0
	oldHeight := m.glamHeight
	m.glamOutput, _ = m.glam.Render(m.Output)
	m.glamOutput = strings.TrimRightFunc(m.glamOutput, unicode.IsSpace)
	m.glamOutput = strings.ReplaceAll(m.glamOutput, "\t", strings.Repeat(" ", tabWidth))
	m.glamHeight = lipgloss.Height(m.glamOutput)
	m.glamOutput += "\n"
	truncatedGlamOutput := m.renderer.NewStyle().MaxWidth(m.width).Render(m.glamOutput)
	m.glamViewport.SetContent(truncatedGlamOutput)
	if oldHeight < m.glamHeight && wasAtBottom {
		// If the viewport's at the bottom and we've received a new
		// line of content, follow the output by auto scrolling to
		// the bottom.
		m.glamViewport.GotoBottom()
	}
}

// if the input is whitespace only, make it empty.
func removeWhitespace(s string) string {
	if strings.TrimSpace(s) == "" {
		return ""
	}
	return s
}

func responseFormat(cfg *Config) *openai.ChatCompletionResponseFormat {
	if cfg.API != "openai" {
		// only openai's api supports ChatCompletionResponseFormat
		return nil
	}
	return &openai.ChatCompletionResponseFormat{
		Type: responseType(cfg),
	}
}

func responseType(cfg *Config) openai.ChatCompletionResponseFormatType {
	if !cfg.Format {
		return openai.ChatCompletionResponseFormatTypeText
	}
	// only these two models support json
	if cfg.Model != "gpt-4-1106-preview" && cfg.Model != "gpt-3.5-turbo-1106" {
		return openai.ChatCompletionResponseFormatTypeText
	}
	switch cfg.FormatAs {
	case "json":
		return openai.ChatCompletionResponseFormatTypeJSONObject
	default:
		return openai.ChatCompletionResponseFormatTypeText
	}
}

var tokenErrRe = regexp.MustCompile(`This model's maximum context length is (\d+) tokens. However, your messages resulted in (\d+) tokens`)

func cutPrompt(msg, prompt string) string {
	found := tokenErrRe.FindStringSubmatch(msg)
	if len(found) != 3 {
		return prompt
	}

	max, _ := strconv.Atoi(found[1])
	current, _ := strconv.Atoi(found[2])

	if max > current {
		return prompt
	}

	// 1 token =~ 4 chars
	// cut 10 extra chars 'just in case'
	reduceBy := 10 + (current-max)*4
	if len(prompt) > reduceBy {
		return prompt[:len(prompt)-reduceBy]
	}

	return prompt
}

func increaseIndent(s string) string {
	lines := strings.Split(s, "\n")
	for i := 0; i < len(lines); i++ {
		lines[i] = "\t" + lines[i]
	}
	return strings.Join(lines, "\n")
}<|MERGE_RESOLUTION|>--- conflicted
+++ resolved
@@ -166,10 +166,7 @@
 		}
 	}
 	if !m.Config.Quiet && (m.state == configLoadedState || m.state == requestState) {
-<<<<<<< HEAD
 		var cmd tea.Cmd
-=======
->>>>>>> 3c0c9dfa
 		m.anim, cmd = m.anim.Update(msg)
 		cmds = append(cmds, cmd)
 	}
